[package]
name = "wasmer-workspace"
description = "Wasmer workspace"
publish = false
autoexamples = false
authors.workspace = true
edition.workspace = true
homepage.workspace = true
license.workspace = true
repository.workspace = true
rust-version.workspace = true
version.workspace = true

[dependencies]
wasmer = { version = "=4.3.1", path = "lib/api", default-features = false }
wasmer-compiler = { version = "=4.3.1", path = "lib/compiler", features = [
    "compiler",
], optional = true }
wasmer-compiler-cranelift = { version = "=4.3.1", path = "lib/compiler-cranelift", optional = true }
wasmer-compiler-singlepass = { version = "=4.3.1", path = "lib/compiler-singlepass", optional = true }
wasmer-compiler-llvm = { version = "=4.3.1", path = "lib/compiler-llvm", optional = true }
wasmer-emscripten = { version = "=4.3.1", path = "lib/emscripten", optional = true }
wasmer-wasix = { path = "lib/wasix", optional = true }
wasmer-wast = { version = "=4.3.1", path = "tests/lib/wast", optional = true }
wasi-test-generator = { version = "=4.3.1", path = "tests/wasi-wast", optional = true }
wasmer-cache = { version = "=4.3.1", path = "lib/cache", optional = true }
wasmer-types = { version = "=4.3.1", path = "lib/types" }
wasmer-middlewares = { version = "=4.3.1", path = "lib/middlewares", optional = true }

# Third party dependencies
cfg-if = "1.0"
tokio = { version = "1", features = [
    "rt",
    "rt-multi-thread",
    "macros",
], optional = true }
crossbeam-queue = "0.3.8"

[workspace]
members = [
    "fuzz",
    "lib/api",
    "lib/api/macro-wasmer-universal-test",
    "lib/backend-api",
    "lib/c-api",
    "lib/c-api/examples/wasmer-capi-examples-runner",
    "lib/c-api/tests/wasmer-c-api-test-runner",
    "lib/cache",
    "lib/cli-compiler",
    "lib/cli",
    "lib/compiler-cranelift",
    "lib/compiler-llvm",
    "lib/compiler-singlepass",
    "lib/compiler",
    "lib/config",
    "lib/derive",
    "lib/emscripten",
    "lib/object",
    "lib/registry",
    "lib/sys-utils",
    "lib/types",
    "lib/virtual-io",
    "lib/virtual-fs",
    "lib/virtual-net",
    "lib/vm",
    "lib/wai-bindgen-wasmer",
    "lib/wasi-types",
    "lib/wasix",
    "lib/wasm-interface",
    "lib/journal",
    "tests/integration/cli",
    "tests/integration/ios",
    "tests/lib/compiler-test-derive",
    "tests/lib/wast",
    "tests/wasi-wast",
    "tests/wasmer-argus",
]
resolver = "2"

[workspace.package]
authors = ["Wasmer Engineering Team <engineering@wasmer.io>"]
edition = "2021"
homepage = "https://wasmer.io/"
license = "MIT"
repository = "https://github.com/wasmerio/wasmer"
rust-version = "1.74"
version = "4.3.1"

[workspace.dependencies]
# Repo-local crates
wasmer-config = { path = "./lib/config" }
wasmer-wasix = { path = "./lib/wasix" }

# Wasmer-owned crates
webc = { version = "6.0.0-alpha9", default-features = false, features = ["package"] }
edge-schema = { version = "=0.1.0" }
shared-buffer = "0.1.4"

# Third-party crates
enumset = "1.1.0"
memoffset = "0.9.0"
wasmparser = { version = "0.121.0", default-features = false }
rkyv = { version = "0.7.40", features = ["indexmap", "validation", "strict"] }
memmap2 = { version = "0.6.2" }
toml = {version = "0.5.9", features = ["preserve_order"]}
indexmap = "2"
serde_yaml = "0.9.34"
libc = { version = "^0.2", default-features = false }

[build-dependencies]
test-generator = { path = "tests/lib/test-generator" }
build-deps = "0.1.4"
anyhow = "1.0"
glob = "0.3"
rustc_version = "0.4"

[dev-dependencies]
<<<<<<< HEAD

wasmer = { version = "=4.3.0", path = "lib/api", features = [
=======
wasmer = { version = "=4.3.1", path = "lib/api", features = [
>>>>>>> 952e78ed
    "compiler",
    "singlepass",
    "sys",
] }
anyhow = "1.0"
criterion = { version = "0.5", default-features = false }
clap = { version = "=4.4.11" }
clap_builder = { version = "=4.4.11" }
clap_derive = { version = "=4.4.7" }
clap_lex = { version = "=0.6.0" }
lazy_static = "1.4"
serial_test = { version = "2.0", default-features = false }
compiler-test-derive = { path = "tests/lib/compiler-test-derive" }
tempfile = "3.6.0"
ureq = "2.6"
# For logging tests using the `RUST_LOG=debug` when testing
test-log = { version = "0.2", default-features = false, features = ["trace"] }
tracing = { version = "0.1", default-features = false, features = ["log"] }
tracing-subscriber = { version = "0.3", default-features = false, features = [
    "env-filter",
    "fmt",
] }

[features]
# Don't add the compiler features in default, please add them on the Makefile
# since we might want to autoconfigure them depending on the availability on the host.
default = ["wat", "wast", "cache", "wasi", "engine", "emscripten", "middlewares"]
# backend means that the `wasmer` crate will be compiled with the `wasmer-compiler` or the `jsc`.
# That means: that is able to execute modules
backend = []
jsc = ["wasmer/jsc", "backend", "wat", "wasmer/std"]
wasm-c-api = ["wasmer/wasm-c-api", "backend", "wat", "wasmer/std"]
engine = ["universal"]
universal = []
cache = ["wasmer-cache"]
wast = ["wasmer-wast"]
wasi = ["wasmer-wasix"]
emscripten = ["wasmer-emscripten"]
wat = ["wasmer/wat"]
compiler = ["wasmer/compiler", "backend", "wasmer-compiler/translator"]
singlepass = ["compiler", "wasmer-compiler-singlepass", "wasmer/singlepass"]
cranelift = ["compiler", "wasmer-compiler-cranelift", "wasmer/cranelift"]
llvm = ["compiler", "wasmer-compiler-llvm", "wasmer/llvm"]
middlewares = ["wasmer-middlewares"]
wasmer-artifact-load = ["wasmer-compiler/wasmer-artifact-load"]
wasmer-artifact-create = ["wasmer-compiler/wasmer-artifact-create"]
static-artifact-load = ["wasmer-compiler/static-artifact-load"]
static-artifact-create = ["wasmer-compiler/static-artifact-create"]

# Testing features
test-singlepass = ["singlepass"]
test-cranelift = ["cranelift"]
test-llvm = ["llvm"]

test-universal = ["test-generator/test-universal"]

# Specifies that we're running in coverage testing mode. This disables tests
# that raise signals because that interferes with tarpaulin.
coverage = []

#[profile.release]
#debug = true

# Enable optimizations for a few crates, even for debug builds.
# This greatly speeds up using debug builds, because these crates are extremely
# slow without optimizations.
[profile.dev.package.cranelift-codegen]
opt-level = 3
[profile.dev.package.regalloc2]
opt-level = 3
[profile.dev.package.wasmparser]
opt-level = 3
[profile.dev.package.rkyv]
opt-level = 3
[profile.dev.package.wasmer-types]
opt-level = 3
[profile.dev.package.weezl]
opt-level = 3
[profile.dev.package.sha2]
opt-level = 3
[profile.dev.package.digest]
opt-level = 3

[[bench]]
name = "static_and_dynamic_functions"
harness = false

[[bench]]
name = "import_functions"
harness = false

[[example]]
name = "early-exit"
path = "examples/early_exit.rs"
required-features = ["backend"]

[[example]]
name = "engine"
path = "examples/engine.rs"
required-features = ["cranelift"]

[[example]]
name = "engine-headless"
path = "examples/engine_headless.rs"
required-features = ["cranelift"]

[[example]]
name = "platform-headless-ios"
path = "examples/platform_ios_headless.rs"
required-features = ["cranelift"]

[[example]]
name = "cross-compilation"
path = "examples/engine_cross_compilation.rs"
required-features = ["cranelift"]

[[example]]
name = "compiler-singlepass"
path = "examples/compiler_singlepass.rs"
required-features = ["singlepass"]

[[example]]
name = "compiler-cranelift"
path = "examples/compiler_cranelift.rs"
required-features = ["cranelift"]

[[example]]
name = "compiler-llvm"
path = "examples/compiler_llvm.rs"
required-features = ["llvm"]

[[example]]
name = "exported-function"
path = "examples/exports_function.rs"
required-features = ["backend"]

[[example]]
name = "exported-global"
path = "examples/exports_global.rs"
required-features = ["backend"]

[[example]]
name = "exported-memory"
path = "examples/exports_memory.rs"
required-features = ["backend"]

[[example]]
name = "imported-function"
path = "examples/imports_function.rs"
required-features = ["backend"]

[[example]]
name = "imported-global"
path = "examples/imports_global.rs"
required-features = ["backend"]

[[example]]
name = "tunables-limit-memory"
path = "examples/tunables_limit_memory.rs"
required-features = ["cranelift"]

[[example]]
name = "wasi"
path = "examples/wasi.rs"
required-features = ["backend", "wasi"]

[[example]]
name = "wasi-manual-setup"
path = "examples/wasi_manual_setup.rs"
required-features = ["tokio", "backend", "wasi"]

[[example]]
name = "wasi-pipes"
path = "examples/wasi_pipes.rs"
required-features = ["tokio", "backend", "wasi"]

[[example]]
name = "table"
path = "examples/table.rs"
required-features = ["backend"]

[[example]]
name = "memory"
path = "examples/memory.rs"
required-features = ["backend"]

[[example]]
name = "instance"
path = "examples/instance.rs"
required-features = ["backend"]

[[example]]
name = "errors"
path = "examples/errors.rs"
required-features = ["backend"]

[[example]]
name = "imported-function-env"
path = "examples/imports_function_env.rs"
required-features = ["backend"]

[[example]]
name = "imported-function-env-global"
path = "examples/imports_function_env_global.rs"
required-features = ["backend"]

[[example]]
name = "hello-world"
path = "examples/hello_world.rs"
required-features = ["backend"]

[[example]]
name = "metering"
path = "examples/metering.rs"
required-features = ["cranelift"]

[[example]]
name = "imports-exports"
path = "examples/imports_exports.rs"
required-features = ["backend"]

[[example]]
name = "features"
path = "examples/features.rs"
required-features = ["cranelift"]

[[example]]
name = "http-dynamic-size"
path = "examples/http_dynamic_size.rs"
required-features = ["cranelift"]<|MERGE_RESOLUTION|>--- conflicted
+++ resolved
@@ -115,12 +115,8 @@
 rustc_version = "0.4"
 
 [dev-dependencies]
-<<<<<<< HEAD
-
-wasmer = { version = "=4.3.0", path = "lib/api", features = [
-=======
+
 wasmer = { version = "=4.3.1", path = "lib/api", features = [
->>>>>>> 952e78ed
     "compiler",
     "singlepass",
     "sys",
