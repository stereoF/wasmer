//! Native Functions.
//!
//! This module creates the helper `TypedFunction` that let us call WebAssembly
//! functions with the native ABI, that is:
//!
//! ```ignore
//! let add_one = instance.exports.get_function("function_name")?;
//! let add_one_native: TypedFunction<i32, i32> = add_one.typed().unwrap();
//! ```
use std::marker::PhantomData;

use crate::js::externals::Function;
use crate::js::store::{AsStoreMut, AsStoreRef};
use crate::js::{FromToNativeWasmType, RuntimeError, WasmTypeList};
// use std::panic::{catch_unwind, AssertUnwindSafe};
use crate::js::types::param_from_js;
use crate::js::types::AsJs;
use crate::js::vm::VMFunction;
use js_sys::Array;
use std::iter::FromIterator;
use wasm_bindgen::JsValue;
use wasmer_types::RawValue;

/// A WebAssembly function that can be called natively
/// (using the Native ABI).
#[derive(Clone)]
pub struct TypedFunction<Args = (), Rets = ()> {
    pub(crate) handle: VMFunction,
    _phantom: PhantomData<(Args, Rets)>,
}

unsafe impl<Args, Rets> Send for TypedFunction<Args, Rets> {}
unsafe impl<Args, Rets> Sync for TypedFunction<Args, Rets> {}

impl<Args, Rets> TypedFunction<Args, Rets>
where
    Args: WasmTypeList,
    Rets: WasmTypeList,
{
    #[allow(dead_code)]
    pub(crate) fn new<T>(_store: &mut impl AsStoreMut, vm_function: VMFunction) -> Self {
        Self {
            handle: vm_function,
            _phantom: PhantomData,
        }
    }

    pub(crate) fn from_handle(f: Function) -> Self {
        Self {
            handle: f.handle,
            _phantom: PhantomData,
        }
    }
}

macro_rules! impl_native_traits {
    (  $( $x:ident ),* ) => {
        #[allow(unused_parens, non_snake_case)]
        impl<$( $x , )* Rets> TypedFunction<( $( $x ),* ), Rets>
        where
            $( $x: FromToNativeWasmType, )*
            Rets: WasmTypeList,
        {
            /// Call the typed func and return results.
            #[allow(clippy::too_many_arguments)]
            pub fn call(&self, mut store: &mut impl AsStoreMut, $( $x: $x, )* ) -> Result<Rets, RuntimeError> where
            $( $x: FromToNativeWasmType + crate::js::NativeWasmTypeInto, )*
            {
<<<<<<< HEAD
                let params_list: Vec<JsValue> = vec![ $( JsValue::from_f64($x.into_raw(&mut store))),* ];
                let results = self.handle.get(store.as_store_ref().objects()).function.apply(
                    &JsValue::UNDEFINED,
                    &Array::from_iter(params_list.iter())
                )?;
=======
                #[allow(unused_unsafe)]
                let params_list: Vec<RawValue> = unsafe {
                    vec![ $( RawValue { f64: $x.into_raw(store) } ),* ]
                };
                let params_list: Vec<JsValue> = params_list
                    .into_iter()
                    .map(|a| a.as_jsvalue(&store.as_store_ref()))
                    .collect();
                let results = {
                    let mut r;
                    // TODO: This loop is needed for asyncify. It will be refactored with https://github.com/wasmerio/wasmer/issues/3451
                    loop {
                        r = self.handle.function.apply(
                            &JsValue::UNDEFINED,
                            &Array::from_iter(params_list.iter())
                        );
                        let store_mut = store.as_store_mut();
                        if let Some(callback) = store_mut.inner.on_called.take() {
                            match callback(store_mut) {
                                Ok(wasmer_types::OnCalledAction::InvokeAgain) => { continue; }
                                Ok(wasmer_types::OnCalledAction::Finish) => { break; }
                                Ok(wasmer_types::OnCalledAction::Trap(trap)) => { return Err(RuntimeError::user(trap)) },
                                Err(trap) => { return Err(RuntimeError::user(trap)) },
                            }
                        }
                        break;
                    }
                    r?
                };
>>>>>>> 42f58d0c
                let mut rets_list_array = Rets::empty_array();
                let mut_rets = rets_list_array.as_mut() as *mut [f64] as *mut f64;
                match Rets::size() {
                    0 => {},
                    1 => unsafe {
                        let ty = Rets::wasm_types()[0];
                        let val = param_from_js(&ty, &results);
                        *mut_rets = val.as_raw(&mut store);
                    }
                    _n => {
                        let results: Array = results.into();
                        for (i, ret_type) in Rets::wasm_types().iter().enumerate() {
                            let ret = results.get(i as u32);
                            unsafe {
                                let val = param_from_js(&ret_type, &ret);
                                let slot = mut_rets.add(i);
                                *slot = val.as_raw(&mut store);
                            }
                        }
                    }
                }
                Ok(unsafe { Rets::from_array(store, rets_list_array) })
            }
        }

        #[allow(unused_parens)]
        impl<'a, $( $x, )* Rets> crate::js::exports::ExportableWithGenerics<'a, ($( $x ),*), Rets> for TypedFunction<( $( $x ),* ), Rets>
        where
            $( $x: FromToNativeWasmType, )*
            Rets: WasmTypeList,
        {
            fn get_self_from_extern_with_generics(store: &impl AsStoreRef, _extern: &crate::js::externals::Extern) -> Result<Self, crate::js::exports::ExportError> {
                use crate::js::exports::Exportable;
                crate::js::Function::get_self_from_extern(_extern)?.typed(store).map_err(|_| crate::js::exports::ExportError::IncompatibleType)
            }
        }
    };
}

impl_native_traits!();
impl_native_traits!(A1);
impl_native_traits!(A1, A2);
impl_native_traits!(A1, A2, A3);
impl_native_traits!(A1, A2, A3, A4);
impl_native_traits!(A1, A2, A3, A4, A5);
impl_native_traits!(A1, A2, A3, A4, A5, A6);
impl_native_traits!(A1, A2, A3, A4, A5, A6, A7);
impl_native_traits!(A1, A2, A3, A4, A5, A6, A7, A8);
impl_native_traits!(A1, A2, A3, A4, A5, A6, A7, A8, A9);
impl_native_traits!(A1, A2, A3, A4, A5, A6, A7, A8, A9, A10);
impl_native_traits!(A1, A2, A3, A4, A5, A6, A7, A8, A9, A10, A11);
impl_native_traits!(A1, A2, A3, A4, A5, A6, A7, A8, A9, A10, A11, A12);
impl_native_traits!(A1, A2, A3, A4, A5, A6, A7, A8, A9, A10, A11, A12, A13);
impl_native_traits!(A1, A2, A3, A4, A5, A6, A7, A8, A9, A10, A11, A12, A13, A14);
impl_native_traits!(A1, A2, A3, A4, A5, A6, A7, A8, A9, A10, A11, A12, A13, A14, A15);
impl_native_traits!(A1, A2, A3, A4, A5, A6, A7, A8, A9, A10, A11, A12, A13, A14, A15, A16);
impl_native_traits!(A1, A2, A3, A4, A5, A6, A7, A8, A9, A10, A11, A12, A13, A14, A15, A16, A17);
impl_native_traits!(
    A1, A2, A3, A4, A5, A6, A7, A8, A9, A10, A11, A12, A13, A14, A15, A16, A17, A18
);
impl_native_traits!(
    A1, A2, A3, A4, A5, A6, A7, A8, A9, A10, A11, A12, A13, A14, A15, A16, A17, A18, A19
);
impl_native_traits!(
    A1, A2, A3, A4, A5, A6, A7, A8, A9, A10, A11, A12, A13, A14, A15, A16, A17, A18, A19, A20
);<|MERGE_RESOLUTION|>--- conflicted
+++ resolved
@@ -66,13 +66,6 @@
             pub fn call(&self, mut store: &mut impl AsStoreMut, $( $x: $x, )* ) -> Result<Rets, RuntimeError> where
             $( $x: FromToNativeWasmType + crate::js::NativeWasmTypeInto, )*
             {
-<<<<<<< HEAD
-                let params_list: Vec<JsValue> = vec![ $( JsValue::from_f64($x.into_raw(&mut store))),* ];
-                let results = self.handle.get(store.as_store_ref().objects()).function.apply(
-                    &JsValue::UNDEFINED,
-                    &Array::from_iter(params_list.iter())
-                )?;
-=======
                 #[allow(unused_unsafe)]
                 let params_list: Vec<RawValue> = unsafe {
                     vec![ $( RawValue { f64: $x.into_raw(store) } ),* ]
@@ -81,28 +74,10 @@
                     .into_iter()
                     .map(|a| a.as_jsvalue(&store.as_store_ref()))
                     .collect();
-                let results = {
-                    let mut r;
-                    // TODO: This loop is needed for asyncify. It will be refactored with https://github.com/wasmerio/wasmer/issues/3451
-                    loop {
-                        r = self.handle.function.apply(
-                            &JsValue::UNDEFINED,
-                            &Array::from_iter(params_list.iter())
-                        );
-                        let store_mut = store.as_store_mut();
-                        if let Some(callback) = store_mut.inner.on_called.take() {
-                            match callback(store_mut) {
-                                Ok(wasmer_types::OnCalledAction::InvokeAgain) => { continue; }
-                                Ok(wasmer_types::OnCalledAction::Finish) => { break; }
-                                Ok(wasmer_types::OnCalledAction::Trap(trap)) => { return Err(RuntimeError::user(trap)) },
-                                Err(trap) => { return Err(RuntimeError::user(trap)) },
-                            }
-                        }
-                        break;
-                    }
-                    r?
-                };
->>>>>>> 42f58d0c
+                let results = self.handle.function.apply(
+                    &JsValue::UNDEFINED,
+                    &Array::from_iter(params_list.iter())
+                )?;
                 let mut rets_list_array = Rets::empty_array();
                 let mut_rets = rets_list_array.as_mut() as *mut [f64] as *mut f64;
                 match Rets::size() {
