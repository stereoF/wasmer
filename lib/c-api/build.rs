--- conflicted
+++ resolved
@@ -470,7 +470,6 @@
         .exclude_item("wasm_config_set_compiler")
         .exclude_item("wasm_config_set_engine")
         .exclude_item("wasm_config_set_target")
-<<<<<<< HEAD
         .exclude_item("wasm_config_push_middleware")
         .exclude_item("wasm_cpu_features_add")
         .exclude_item("wasm_cpu_features_delete")
@@ -494,18 +493,14 @@
         .exclude_item("wasm_triple_new")
         .exclude_item("wasm_triple_new_from_host")
         .exclude_item("wasm_triple_t")
-=======
->>>>>>> 64baed93
         .exclude_item("wasmer_compiler_t")
         .exclude_item("wasmer_cpu_features_add")
         .exclude_item("wasmer_cpu_features_delete")
         .exclude_item("wasmer_cpu_features_new")
         .exclude_item("wasmer_cpu_features_t")
         .exclude_item("wasmer_engine_t")
-<<<<<<< HEAD
         .exclude_item("wasmer_metering_get_remaining_points")
         .exclude_item("wasmer_metering_set_remaining_points")
-=======
         .exclude_item("wasmer_is_compiler_available")
         .exclude_item("wasmer_is_engine_available")
         .exclude_item("wasmer_is_headless")
@@ -527,7 +522,6 @@
         .exclude_item("wasmer_triple_new")
         .exclude_item("wasmer_triple_new_from_host")
         .exclude_item("wasmer_triple_t")
->>>>>>> 64baed93
         .exclude_item("wat2wasm")
 }
 
