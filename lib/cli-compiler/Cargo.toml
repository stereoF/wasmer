[package]
name = "wasmer-compiler-cli"
description = "Wasmer Compiler CLI"
categories = ["wasm", "command-line-interface"]
keywords = ["wasm", "webassembly", "cli"]
readme = "README.md"
default-run = "wasmer-compiler"
build = "build.rs"
authors.workspace = true
edition.workspace = true
homepage.workspace = true
license.workspace = true
repository.workspace = true
rust-version.workspace = true
version.workspace = true

[[bin]]
name = "wasmer-compiler"
path = "src/bin/wasmer_compiler.rs"
doc = false

[dependencies]
<<<<<<< HEAD
wasmer-compiler = { version = "=5.0.0", path = "../compiler", features = [
	"compiler",
] }
wasmer-types = { version = "=5.0.0", path = "../types" }
=======
wasmer-compiler = { version = "=5.0.1", path = "../compiler", features = ["compiler"] }
wasmer-types = { version = "=5.0.1", path = "../types" }
>>>>>>> 19db01a1
is-terminal = "0.4.7"
colored = "2.0"
anyhow = "1.0"
# For the function names autosuggestion
distance = "0.4"
# For the inspect subcommand
bytesize = "1.0"
cfg-if = "1.0"
# For debug feature
fern = { version = "0.6", features = ["colored"], optional = true }
log = { version = "0.4", optional = true }
target-lexicon = { version = "0.12", features = ["std"] }

[target.'cfg(not(target_arch = "wasm32"))'.dependencies]
<<<<<<< HEAD
wasmer-compiler-singlepass = { version = "=5.0.0", path = "../compiler-singlepass", optional = true }
wasmer-compiler-llvm = { version = "=5.0.0", path = "../compiler-llvm", optional = true }
wasmer-compiler-cranelift = { version = "=5.0.0", path = "../compiler-cranelift", optional = true }
clap = { version = "4.4.0", features = ["derive", "env"] }

[target.'cfg(target_arch = "wasm32")'.dependencies]
wasmer-compiler-singlepass = { version = "=5.0.0", path = "../compiler-singlepass", optional = true, default-features = false, features = [
	"wasm",
] }
wasmer-compiler-cranelift = { version = "=5.0.0", path = "../compiler-cranelift", optional = true, default-features = false, features = [
	"wasm",
] }
=======
wasmer-compiler-singlepass = { version = "=5.0.1", path = "../compiler-singlepass", optional = true }
wasmer-compiler-cranelift = { version = "=5.0.1", path = "../compiler-cranelift", optional = true }
clap = { version = "4.4.0", features = ["derive", "env"] }

[target.'cfg(target_arch = "wasm32")'.dependencies]
wasmer-compiler-singlepass = { version = "=5.0.1", path = "../compiler-singlepass", optional = true, default-features = false, features = ["wasm"] }
wasmer-compiler-cranelift = { version = "=5.0.1", path = "../compiler-cranelift", optional = true, default-features = false, features = ["wasm"] }
>>>>>>> 19db01a1
# NOTE: Must use different features for clap because the "color" feature does not
# work on wasi, due to the anstream dependency not compiling.
clap = { version = "4.4.0", default-features = false, features = [
	"std",
	"help",
	"usage",
	"error-context",
	"suggestions",
	"derive",
	"env",
] }

[target.'cfg(target_os = "linux")'.dependencies]
unix_mode = "0.1.3"

[features]
# Don't add the compiler features in default, please add them on the Makefile
# since we might want to autoconfigure them depending on the availability on the host.
default = []
engine = []
compiler = ["wasmer-compiler/translator", "wasmer-compiler/compiler"]
singlepass = ["wasmer-compiler-singlepass", "compiler"]
cranelift = ["wasmer-compiler-cranelift", "compiler"]
llvm = ["wasmer-compiler-llvm", "compiler"]
debug = ["fern", "log"]
disable-all-logging = []
jit = []

[package.metadata.docs.rs]
rustc-args = ["--cfg", "docsrs"]<|MERGE_RESOLUTION|>--- conflicted
+++ resolved
@@ -20,15 +20,10 @@
 doc = false
 
 [dependencies]
-<<<<<<< HEAD
-wasmer-compiler = { version = "=5.0.0", path = "../compiler", features = [
+wasmer-compiler = { version = "=5.0.1", path = "../compiler", features = [
 	"compiler",
 ] }
-wasmer-types = { version = "=5.0.0", path = "../types" }
-=======
-wasmer-compiler = { version = "=5.0.1", path = "../compiler", features = ["compiler"] }
 wasmer-types = { version = "=5.0.1", path = "../types" }
->>>>>>> 19db01a1
 is-terminal = "0.4.7"
 colored = "2.0"
 anyhow = "1.0"
@@ -43,28 +38,17 @@
 target-lexicon = { version = "0.12", features = ["std"] }
 
 [target.'cfg(not(target_arch = "wasm32"))'.dependencies]
-<<<<<<< HEAD
-wasmer-compiler-singlepass = { version = "=5.0.0", path = "../compiler-singlepass", optional = true }
-wasmer-compiler-llvm = { version = "=5.0.0", path = "../compiler-llvm", optional = true }
-wasmer-compiler-cranelift = { version = "=5.0.0", path = "../compiler-cranelift", optional = true }
-clap = { version = "4.4.0", features = ["derive", "env"] }
-
-[target.'cfg(target_arch = "wasm32")'.dependencies]
-wasmer-compiler-singlepass = { version = "=5.0.0", path = "../compiler-singlepass", optional = true, default-features = false, features = [
-	"wasm",
-] }
-wasmer-compiler-cranelift = { version = "=5.0.0", path = "../compiler-cranelift", optional = true, default-features = false, features = [
-	"wasm",
-] }
-=======
 wasmer-compiler-singlepass = { version = "=5.0.1", path = "../compiler-singlepass", optional = true }
 wasmer-compiler-cranelift = { version = "=5.0.1", path = "../compiler-cranelift", optional = true }
 clap = { version = "4.4.0", features = ["derive", "env"] }
 
 [target.'cfg(target_arch = "wasm32")'.dependencies]
-wasmer-compiler-singlepass = { version = "=5.0.1", path = "../compiler-singlepass", optional = true, default-features = false, features = ["wasm"] }
-wasmer-compiler-cranelift = { version = "=5.0.1", path = "../compiler-cranelift", optional = true, default-features = false, features = ["wasm"] }
->>>>>>> 19db01a1
+wasmer-compiler-singlepass = { version = "=5.0.1", path = "../compiler-singlepass", optional = true, default-features = false, features = [
+	"wasm",
+] }
+wasmer-compiler-cranelift = { version = "=5.0.1", path = "../compiler-cranelift", optional = true, default-features = false, features = [
+	"wasm",
+] }
 # NOTE: Must use different features for clap because the "color" feature does not
 # work on wasi, due to the anstream dependency not compiling.
 clap = { version = "4.4.0", default-features = false, features = [
