[package]
name = "wasmer-cli"
description = "Wasmer CLI"
categories = ["wasm", "command-line-interface"]
keywords = ["wasm", "webassembly", "cli"]
readme = "README.md"
default-run = "wasmer"
authors.workspace = true
edition.workspace = true
homepage.workspace = true
license.workspace = true
repository.workspace = true
rust-version.workspace = true
version.workspace = true

[[bin]]
name = "wasmer"
path = "src/bin/wasmer.rs"
doc = false
required-features = ["backend"]

[[bin]]
name = "wasmer-headless"
path = "src/bin/wasmer_headless.rs"
doc = false
required-features = ["headless"]

[dependencies]
# Repo-local dependencies.
wasmer = { version = "=4.2.3", path = "../api", default-features = false }
wasmer-compiler = { version = "=4.2.3", path = "../compiler", features = [
  "compiler",
], optional = true }
wasmer-compiler-cranelift = { version = "=4.2.3", path = "../compiler-cranelift", optional = true }
wasmer-compiler-singlepass = { version = "=4.2.3", path = "../compiler-singlepass", optional = true }
wasmer-compiler-llvm = { version = "=4.2.3", path = "../compiler-llvm", optional = true }
wasmer-emscripten = { version = "=4.2.3", path = "../emscripten" }
wasmer-vm = { version = "=4.2.3", path = "../vm", optional = true }
wasmer-wasix = { version = "0.16.0", path = "../wasix", features = [
  "logging",
  "webc_runner_rt_wcgi",
  "webc_runner_rt_emscripten",
  "host-fs",
] }
wasmer-wasix-experimental-io-devices = { version = "0.16.0", path = "../wasi-experimental-io-devices", optional = true, features = [
  "link_external_libs",
] }
wasmer-wast = { version = "=4.2.3", path = "../../tests/lib/wast", optional = true }
wasmer-cache = { version = "=4.2.3", path = "../cache", features = [
  "blake3-pure",
] }
wasmer-types = { version = "=4.2.3", path = "../types", features = [
  "enable-serde",
] }
wasmer-registry = { version = "5.9.0", path = "../registry", features = [
  "build-package",
  "clap", 
] }
wasmer-object = { version = "=4.2.3", path = "../object", optional = true }
virtual-fs = { version = "0.9.0", path = "../virtual-fs", default-features = false, features = [
  "host-fs",
] }
virtual-net = { version = "0.6.1", path = "../virtual-net" }

# Wasmer-owned dependencies.
webc = { workspace = true }
wasmer-deploy-cli = { version = "=0.1.29", default-features = false }

# Third-party dependencies.

is-terminal = "0.4.7"
colored = "2.0"
anyhow = "1.0"
spinoff = "0.5.4"

# For the function names autosuggestion
distance = "0.4"
# For the inspect subcommand
bytesize = "1.0"
cfg-if = "1.0"
tempfile = "3.6.0"
serde = { version = "1.0.147", features = ["derive"] }
dirs = { version = "4.0" }
serde_json = { version = "1.0" }
target-lexicon = { version = "0.12", features = ["std"] }
prettytable-rs = "0.10.0"
wasmer-toml = { workspace = true }
indexmap = "1.9.2"
walkdir = "2.3.2"
regex = "1.6.0"
toml = "0.5.9"
url = "2.3.1"
libc = { version = "^0.2", default-features = false }
dialoguer = "0.10.2"
tldextract = "0.6.0"
hex = "0.4.3"
flate2 = "1.0.25"
cargo_metadata = "0.15.2"
tar = "0.4.38"
bytes = "1"
thiserror = "1.0.37"
log = "0.4.17"
semver = "1.0.14"
pathdiff = "0.2.1"
sha2 = "0.10.6"
object = "0.30.0"
wasm-coredump-builder = { version = "0.1.11", optional = true }
tracing = { version = "0.1" }
tracing-subscriber = { version = "0.3", features = ["env-filter", "fmt"] }
async-trait = "0.1.68"
tokio = { version = "1.28.1", features = ["macros", "rt-multi-thread"] }
once_cell = "1.17.1"
indicatif = "0.17.5"
opener = "0.6.1"
hyper = { version = "0.14.27", features = ["server"] }
http = "0.2.9"
futures = "0.3.29"

# NOTE: Must use different features for clap because the "color" feature does not
# work on wasi due to the anstream dependency not compiling.
[target.'cfg(not(target_family = "wasm"))'.dependencies]
clap = { version = "4.2.7", features = ["derive", "env"] }
[target.'cfg(target_family = "wasm")'.dependencies]
clap = { version = "4.2.7", default-features = false, features = [
  "std",
  "help",
  "usage",
  "error-context",
  "suggestions",
  "derive",
  "env",
] }

[target.'cfg(not(target_arch = "riscv64"))'.dependencies]
reqwest = { version = "^0.11", default-features = false, features = [
  "rustls-tls",
  "json",
  "multipart",
] }

[target.'cfg(target_arch = "riscv64")'.dependencies]
reqwest = { version = "^0.11", default-features = false, features = [
  "native-tls",
  "json",
  "multipart",
] }

[build-dependencies]
chrono = { version = "^0.4", default-features = false, features = [
  "std",
  "clock",
] }

[target.'cfg(target_os = "linux")'.dependencies]
unix_mode = "0.1.3"

[features]
# Don't add the compiler features in default, please add them on the Makefile
# since we might want to autoconfigure them depending on the availability on the host.
<<<<<<< HEAD
default = [
  "sys",
  "wat",
  "wast",
  "compiler",
  "snapshot",
  "wasmer-artifact-create",
  "static-artifact-create",
]
snapshot = ["wasmer-wasix/snapshot"]
=======
default = ["sys", "wat", "wast", "compiler", "wasmer-artifact-create", "static-artifact-create"]
>>>>>>> 3fe59ef8
backend = []
coredump = ["wasm-coredump-builder"]
sys = ["compiler", "wasmer-vm"]
jsc = ["backend", "wasmer/jsc", "wasmer/std"]
wast = ["wasmer-wast"]
host-net = ["virtual-net/host-net"]
wat = ["wasmer/wat"]
compiler = ["backend", "wasmer/compiler", "wasmer-compiler/translator", "wasmer-compiler/compiler"]
wasmer-artifact-create = ["compiler", "wasmer/wasmer-artifact-load", "wasmer/wasmer-artifact-create", "wasmer-compiler/wasmer-artifact-load", "wasmer-compiler/wasmer-artifact-create", "wasmer-object"]
static-artifact-create = ["compiler", "wasmer/static-artifact-load", "wasmer/static-artifact-create", "wasmer-compiler/static-artifact-load", "wasmer-compiler/static-artifact-create", "wasmer-object"]
wasmer-artifact-load = ["compiler", "wasmer/wasmer-artifact-load", "wasmer-compiler/wasmer-artifact-load"]
static-artifact-load = ["compiler", "wasmer/static-artifact-load", "wasmer-compiler/static-artifact-load"]
experimental-io-devices = ["wasmer-wasix-experimental-io-devices"]
singlepass = ["wasmer-compiler-singlepass", "compiler"]
cranelift = ["wasmer-compiler-cranelift", "compiler"]
llvm = ["wasmer-compiler-llvm", "compiler"]
disable-all-logging = ["wasmer-wasix/disable-all-logging", "log/release_max_level_off"]
headless = []
headless-minimal = ["headless", "disable-all-logging"]

# Optional
enable-serde = ["wasmer/enable-serde", "wasmer-vm/enable-serde", "wasmer-compiler/enable-serde", "wasmer-wasix/enable-serde"]

[dev-dependencies]
assert_cmd = "2.0.11"
predicates = "3.0.3"
pretty_assertions = "1.3.0"

[target.'cfg(target_os = "windows")'.dependencies]
colored = "2.0.0"

[package.metadata.binstall]
pkg-fmt = "tgz"

[package.metadata.binstall.overrides.aarch64-apple-darwin]
pkg-url = "{ repo }/releases/download/v{ version }/wasmer-darwin-arm64.{ archive-format }"
bin-dir = "bin/{ bin }"

[package.metadata.binstall.overrides.x86_64-apple-darwin]
pkg-url = "{ repo }/releases/download/v{ version }/wasmer-darwin-amd64.{ archive-format }"
bin-dir = "bin/{ bin }"

[package.metadata.binstall.overrides.aarch64-unknown-linux-gnu]
pkg-url = "{ repo }/releases/download/v{ version }/wasmer-linux-aarch64.{ archive-format }"
bin-dir = "bin/{ bin }"

[package.metadata.binstall.overrides.riscv64gc-unknown-linux-gnu]
pkg-url = "{ repo }/releases/download/v{ version }/wasmer-linux-riscv64gc.{ archive-format }"
bin-dir = "bin/{ bin }"

[package.metadata.binstall.overrides.x86_64-unknown-linux-gnu]
pkg-url = "{ repo }/releases/download/v{ version }/wasmer-linux-amd64.{ archive-format }"
bin-dir = "bin/{ bin }"

[package.metadata.binstall.overrides.x86_64-unknown-linux-musl]
pkg-url = "{ repo }/releases/download/v{ version }/wasmer-linux-musl-amd64.{ archive-format }"
bin-dir = "bin/{ bin }"

[package.metadata.binstall.overrides.x86_64-pc-windows-msvc]
pkg-url = "{ repo }/releases/download/v{ version }/wasmer-windows-amd64.{ archive-format }"
bin-dir = "bin/{ bin }.exe"

[package.metadata.docs.rs]
rustc-args = ["--cfg", "docsrs"]<|MERGE_RESOLUTION|>--- conflicted
+++ resolved
@@ -157,7 +157,6 @@
 [features]
 # Don't add the compiler features in default, please add them on the Makefile
 # since we might want to autoconfigure them depending on the availability on the host.
-<<<<<<< HEAD
 default = [
   "sys",
   "wat",
@@ -168,9 +167,6 @@
   "static-artifact-create",
 ]
 snapshot = ["wasmer-wasix/snapshot"]
-=======
-default = ["sys", "wat", "wast", "compiler", "wasmer-artifact-create", "static-artifact-create"]
->>>>>>> 3fe59ef8
 backend = []
 coredump = ["wasm-coredump-builder"]
 sys = ["compiler", "wasmer-vm"]
