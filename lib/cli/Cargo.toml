[package]
name = "wasmer-cli"
version = "3.1.0"
description = "Wasmer CLI"
categories = ["wasm", "command-line-interface"]
keywords = ["wasm", "webassembly", "cli"]
authors = ["Wasmer Engineering Team <engineering@wasmer.io>"]
repository = "https://github.com/wasmerio/wasmer"
license = "MIT"
readme = "README.md"
edition = "2018"
default-run = "wasmer"
build = "build.rs"

[[bin]]
name = "wasmer"
path = "src/bin/wasmer.rs"
doc = false
required-features = ["compiler"]

[[bin]]
name = "wasmer-headless"
path = "src/bin/wasmer_headless.rs"
doc = false
required-features = ["headless"]

[dependencies]
<<<<<<< HEAD
wasmer = { version = "=3.0.2", path = "../api", default-features = false }
wasmer-compiler = { version = "=3.0.2", path = "../compiler", features = ["compiler", ] }
wasmer-compiler-cranelift = { version = "=3.0.2", path = "../compiler-cranelift", optional = true }
wasmer-compiler-singlepass = { version = "=3.0.2", path = "../compiler-singlepass", optional = true }
wasmer-compiler-llvm = { version = "=3.0.2", path = "../compiler-llvm", optional = true }
wasmer-emscripten = { version = "=3.0.2", path = "../emscripten", optional = true }
wasmer-vm = { version = "=3.0.2", path = "../vm", features = ["tracing"] }
wasmer-wasi = { version = "=3.0.2", path = "../wasi", optional = true, features = ["host-vnet"] }
wasmer-wasi-experimental-io-devices = { version = "=3.0.2", path = "../wasi-experimental-io-devices", optional = true, features = ["link_external_libs"] }
wasmer-wast = { version = "=3.0.2", path = "../../tests/lib/wast", optional = true }
wasmer-cache = { version = "=3.0.2", path = "../cache", optional = true }
wasmer-types = { version = "=3.0.2", path = "../types" }
wasmer-registry = { version = "=3.0.2", path = "../registry" }
wasmer-object = { version = "=3.0.2", path = "../object", optional = true }
wasmer-vfs  = { version = "=3.0.2", path = "../vfs", default-features = false, features = ["host-fs"] }
=======
wasmer = { version = "=3.1.0", path = "../api", default-features = false }
wasmer-compiler = { version = "=3.1.0", path = "../compiler", features = ["compiler", ] }
wasmer-compiler-cranelift = { version = "=3.1.0", path = "../compiler-cranelift", optional = true }
wasmer-compiler-singlepass = { version = "=3.1.0", path = "../compiler-singlepass", optional = true }
wasmer-compiler-llvm = { version = "=3.1.0", path = "../compiler-llvm", optional = true }
wasmer-emscripten = { version = "=3.1.0", path = "../emscripten", optional = true }
wasmer-vm = { version = "=3.1.0", path = "../vm" }
wasmer-wasi = { version = "=3.1.0", path = "../wasi", optional = true }
wasmer-wasi-experimental-io-devices = { version = "=3.1.0", path = "../wasi-experimental-io-devices", optional = true, features = ["link_external_libs"] }
wasmer-wast = { version = "=3.1.0", path = "../../tests/lib/wast", optional = true }
wasmer-cache = { version = "=3.1.0", path = "../cache", optional = true }
wasmer-types = { version = "=3.1.0", path = "../types" }
wasmer-registry = { version = "=3.1.0", path = "../registry" }
wasmer-object = { version = "=3.1.0", path = "../object", optional = true }
wasmer-vfs  = { version = "=3.1.0", path = "../vfs", default-features = false, features = ["host-fs"] }
>>>>>>> 87bc54c9
atty = "0.2"
colored = "2.0"
anyhow = "1.0"
spinoff = "0.5.4"
clap = { version = "3.2.22", features = ["derive", "env"] }
# For the function names autosuggestion
distance = "0.4"
# For the inspect subcommand
bytesize = "1.0"
cfg-if = "1.0"
# For debug feature
fern = { version = "0.6", features = ["colored"], optional = true }
log = { version = "0.4", optional = true }
tempfile = "3"
tempdir = "0.3.7"
http_req  = { version="^0.8", default-features = false, features = ["rust-tls"] }
reqwest = { version = "^0.11", default-features = false, features = ["rustls-tls", "json", "multipart"] }
serde = { version = "1.0.147", features = ["derive"] }
dirs = { version = "4.0" }
serde_json = { version = "1.0" }
target-lexicon = { version = "0.12", features = ["std"] }
prettytable-rs = "0.9.0"
wapm-toml = "0.2.0"
walkdir = "2.3.2"
regex = "1.6.0"
toml = "0.5.9"
url = "2.3.1"
libc = { version = "^0.2", default-features = false }
nuke-dir = { version = "0.1.0", optional = true }
webc = { version = "3.0.1", optional = true }
isatty = "0.1.9"
dialoguer = "0.10.2"
tldextract = "0.6.0"
hex = "0.4.3"

[build-dependencies]
chrono = { version = "^0.4", default-features = false, features = [ "std", "clock" ] }

[target.'cfg(target_os = "linux")'.dependencies]
unix_mode = "0.1.3"

[features]
# Don't add the compiler features in default, please add them on the Makefile
# since we might want to autoconfigure them depending on the availability on the host.
default = [
    "wat",
    "wast",
    "cache",
    "wasi",
    "emscripten",
    "compiler",
    "wasmer-artifact-create",
    "static-artifact-create",
]
cache = ["wasmer-cache"]
cache-blake3-pure = ["wasmer-cache/blake3-pure"]
wast = ["wasmer-wast"]
wasi = ["wasmer-wasi"]
emscripten = ["wasmer-emscripten"]
wat = ["wasmer/wat"]
webc_runner = ["wasi", "wasmer-wasi/webc_runner", "wasmer-wasi/webc_runner_rt_wasi", "wasmer-wasi/webc_runner_rt_emscripten", "nuke-dir", "webc"]
compiler = [
    "wasmer-compiler/translator",
    "wasmer-compiler/compiler",
    "wasmer-wasi/compiler"
]
wasmer-artifact-create = ["compiler",
 "wasmer/wasmer-artifact-load",
 "wasmer/wasmer-artifact-create",
 "wasmer-compiler/wasmer-artifact-load",
 "wasmer-compiler/wasmer-artifact-create",
 "wasmer-object",
 ]
static-artifact-create = ["compiler",
 "wasmer/static-artifact-load",
 "wasmer/static-artifact-create",
 "wasmer-compiler/static-artifact-load",
 "wasmer-compiler/static-artifact-create",
 "wasmer-object",
 ]
wasmer-artifact-load = ["compiler",
 "wasmer/wasmer-artifact-load",
 "wasmer-compiler/wasmer-artifact-load",
 ]
static-artifact-load = ["compiler",
 "wasmer/static-artifact-load",
 "wasmer-compiler/static-artifact-load",
 ]

experimental-io-devices = [
    "wasmer-wasi-experimental-io-devices",
    "wasi"
]
singlepass = [
    "wasmer-compiler-singlepass",
    "compiler",
]
cranelift = [
    "wasmer-compiler-cranelift",
    "compiler",
    "wasmer-wasi/compiler-cranelift"
]
llvm = [
    "wasmer-compiler-llvm",
    "compiler",
]
debug = ["fern", "log"]
disable-all-logging = ["wasmer-wasi/disable-all-logging"]
headless = []
headless-minimal = ["headless", "disable-all-logging", "wasi"]

# Optional
enable-serde = [
  "wasmer/enable-serde",
  "wasmer-vm/enable-serde",
  "wasmer-compiler/enable-serde",
  "wasmer-types/enable-serde",
  "wasmer-wasi/enable-serde",
]

[target.'cfg(target_os = "windows")'.dependencies]
colored = "2.0.0"

[package.metadata.binstall]
pkg-fmt = "tgz"

[package.metadata.binstall.overrides.aarch64-apple-darwin]
pkg-url = "{ repo }/releases/download/v{ version }/wasmer-darwin-arm64.{ archive-format }"
bin-dir = "bin/{ bin }"

[package.metadata.binstall.overrides.x86_64-apple-darwin]
pkg-url = "{ repo }/releases/download/v{ version }/wasmer-darwin-amd64.{ archive-format }"
bin-dir = "bin/{ bin }"

[package.metadata.binstall.overrides.aarch64-unknown-linux-gnu]
pkg-url = "{ repo }/releases/download/v{ version }/wasmer-linux-aarch64.{ archive-format }"
bin-dir = "bin/{ bin }"

[package.metadata.binstall.overrides.x86_64-unknown-linux-gnu]
pkg-url = "{ repo }/releases/download/v{ version }/wasmer-linux-amd64.{ archive-format }"
bin-dir = "bin/{ bin }"

[package.metadata.binstall.overrides.x86_64-unknown-linux-musl]
pkg-url = "{ repo }/releases/download/v{ version }/wasmer-linux-musl-amd64.{ archive-format }"
bin-dir = "bin/{ bin }"

[package.metadata.binstall.overrides.x86_64-pc-windows-msvc]
pkg-url = "{ repo }/releases/download/v{ version }/wasmer-windows-amd64.{ archive-format }"
bin-dir = "bin/{ bin }.exe"<|MERGE_RESOLUTION|>--- conflicted
+++ resolved
@@ -25,23 +25,6 @@
 required-features = ["headless"]
 
 [dependencies]
-<<<<<<< HEAD
-wasmer = { version = "=3.0.2", path = "../api", default-features = false }
-wasmer-compiler = { version = "=3.0.2", path = "../compiler", features = ["compiler", ] }
-wasmer-compiler-cranelift = { version = "=3.0.2", path = "../compiler-cranelift", optional = true }
-wasmer-compiler-singlepass = { version = "=3.0.2", path = "../compiler-singlepass", optional = true }
-wasmer-compiler-llvm = { version = "=3.0.2", path = "../compiler-llvm", optional = true }
-wasmer-emscripten = { version = "=3.0.2", path = "../emscripten", optional = true }
-wasmer-vm = { version = "=3.0.2", path = "../vm", features = ["tracing"] }
-wasmer-wasi = { version = "=3.0.2", path = "../wasi", optional = true, features = ["host-vnet"] }
-wasmer-wasi-experimental-io-devices = { version = "=3.0.2", path = "../wasi-experimental-io-devices", optional = true, features = ["link_external_libs"] }
-wasmer-wast = { version = "=3.0.2", path = "../../tests/lib/wast", optional = true }
-wasmer-cache = { version = "=3.0.2", path = "../cache", optional = true }
-wasmer-types = { version = "=3.0.2", path = "../types" }
-wasmer-registry = { version = "=3.0.2", path = "../registry" }
-wasmer-object = { version = "=3.0.2", path = "../object", optional = true }
-wasmer-vfs  = { version = "=3.0.2", path = "../vfs", default-features = false, features = ["host-fs"] }
-=======
 wasmer = { version = "=3.1.0", path = "../api", default-features = false }
 wasmer-compiler = { version = "=3.1.0", path = "../compiler", features = ["compiler", ] }
 wasmer-compiler-cranelift = { version = "=3.1.0", path = "../compiler-cranelift", optional = true }
@@ -57,7 +40,6 @@
 wasmer-registry = { version = "=3.1.0", path = "../registry" }
 wasmer-object = { version = "=3.1.0", path = "../object", optional = true }
 wasmer-vfs  = { version = "=3.1.0", path = "../vfs", default-features = false, features = ["host-fs"] }
->>>>>>> 87bc54c9
 atty = "0.2"
 colored = "2.0"
 anyhow = "1.0"
