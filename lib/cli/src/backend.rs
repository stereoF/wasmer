//! Common module with common used structures across different
//! commands.

// NOTE: A lot of this code depends on feature flags.
// To not go crazy with annotations, some lints are disabled for the whole
// module.
#![allow(dead_code, unused_imports, unused_variables)]

use std::string::ToString;
use std::sync::Arc;
use std::{path::PathBuf, str::FromStr};

use anyhow::{bail, Result};
#[cfg(feature = "sys")]
use wasmer::sys::*;
use wasmer::*;
use wasmer_types::{target::Target, Features};

#[cfg(feature = "compiler")]
use wasmer_compiler::CompilerConfig;

use wasmer::Engine;

#[derive(Debug, clap::Parser, Clone, Default)]
/// The WebAssembly features that can be passed through the
/// Command Line args.
pub struct WasmFeatures {
    /// Enable support for the SIMD proposal.
    #[clap(long = "enable-simd")]
    pub simd: bool,

    /// Disable support for the threads proposal.
    #[clap(long = "disable-threads")]
    pub disable_threads: bool,

    /// Deprecated, threads are enabled by default.
    #[clap(long = "enable-threads")]
    pub _threads: bool,

    /// Enable support for the reference types proposal.
    #[clap(long = "enable-reference-types")]
    pub reference_types: bool,

    /// Enable support for the multi value proposal.
    #[clap(long = "enable-multi-value")]
    pub multi_value: bool,

    /// Enable support for the bulk memory proposal.
    #[clap(long = "enable-bulk-memory")]
    pub bulk_memory: bool,

    /// Enable support for the tail call proposal.
    #[clap(long = "enable-tail-call")]
    pub tail_call: bool,

    /// Enable support for the module linking proposal.
    #[clap(long = "enable-module-linking")]
    pub module_linking: bool,

    /// Enable support for the multi memory proposal.
    #[clap(long = "enable-multi-memory")]
    pub multi_memory: bool,

    /// Enable support for the memory64 proposal.
    #[clap(long = "enable-memory64")]
    pub memory64: bool,

    /// Enable support for the exceptions proposal.
    #[clap(long = "enable-exceptions")]
    pub exceptions: bool,

    /// Enable support for the relaxed SIMD proposal.
    #[clap(long = "enable-relaxed-simd")]
    pub relaxed_simd: bool,

    /// Enable support for the extended constant expressions proposal.
    #[clap(long = "enable-extended-const")]
    pub extended_const: bool,

    /// Enable support for all pre-standard proposals.
    #[clap(long = "enable-all")]
    pub all: bool,
}

#[derive(Debug, Clone, clap::Parser, Default)]
/// The compiler options
pub struct RuntimeOptions {
    /// Use Singlepass compiler.
    #[cfg(feature = "singlepass")]
    #[clap(long, conflicts_with_all = &Vec::<&str>::from_iter([
        #[cfg(feature = "llvm")]
        "llvm", 
        #[cfg(feature = "v8")]
        "v8", 
        #[cfg(feature = "cranelift")]
        "cranelift", 
        #[cfg(feature = "wamr")]
        "wamr", 
        #[cfg(feature = "wasmi")]
        "wasmi"
    ]))]
    singlepass: bool,

    /// Use Cranelift compiler.
    #[cfg(feature = "cranelift")]
    #[clap(long, conflicts_with_all = &Vec::<&str>::from_iter([
        #[cfg(feature = "llvm")]
        "llvm", 
        #[cfg(feature = "v8")]
        "v8", 
        #[cfg(feature = "singlepass")]
        "singlepass", 
        #[cfg(feature = "wamr")]
        "wamr", 
        #[cfg(feature = "wasmi")]
        "wasmi"
    ]))]
    cranelift: bool,

    /// Use LLVM compiler.
    #[cfg(feature = "llvm")]
    #[clap(long, conflicts_with_all = &Vec::<&str>::from_iter([
        #[cfg(feature = "cranelift")]
        "cranelift", 
        #[cfg(feature = "v8")]
        "v8", 
        #[cfg(feature = "singlepass")]
        "singlepass", 
        #[cfg(feature = "wamr")]
        "wamr", 
        #[cfg(feature = "wasmi")]
        "wasmi"
    ]))]
    llvm: bool,

    /// Use the V8 runtime.
    #[cfg(feature = "v8")]
    #[clap(long, conflicts_with_all = &Vec::<&str>::from_iter([
        #[cfg(feature = "cranelift")]
        "cranelift", 
        #[cfg(feature = "llvm")]
        "llvm", 
        #[cfg(feature = "singlepass")]
        "singlepass", 
        #[cfg(feature = "wamr")]
        "wamr", 
        #[cfg(feature = "wasmi")]
        "wasmi"
    ]))]
    v8: bool,

    /// Use WAMR.
    #[cfg(feature = "wamr")]
    #[clap(long, conflicts_with_all = &Vec::<&str>::from_iter([
        #[cfg(feature = "cranelift")]
        "cranelift", 
        #[cfg(feature = "llvm")]
        "llvm", 
        #[cfg(feature = "singlepass")]
        "singlepass", 
        #[cfg(feature = "v8")]
        "v8", 
        #[cfg(feature = "wasmi")]
        "wasmi"
    ]))]
    wamr: bool,

    /// Use the wasmi runtime.
    #[cfg(feature = "wasmi")]
    #[clap(long, conflicts_with_all = &Vec::<&str>::from_iter([
        #[cfg(feature = "cranelift")]
        "cranelift", 
        #[cfg(feature = "llvm")]
        "llvm", 
        #[cfg(feature = "singlepass")]
        "singlepass", 
        #[cfg(feature = "v8")]
        "v8", 
        #[cfg(feature = "wamr")]
        "wamr"
    ]))]
    wasmi: bool,

    /// Enable compiler internal verification.
    ///
    /// Available for cranelift, LLVM and singlepass.
    #[clap(long)]
    enable_verifier: bool,

    /// Enable a profiler.
    ///
    /// Available for cranelift, LLVM and singlepass.
    #[clap(long, value_enum)]
    profiler: Option<Profiler>,

    /// LLVM debug directory, where IR and object files will be written to.
    ///
    /// Only available for the LLVM compiler.
    #[clap(long)]
    llvm_debug_dir: Option<PathBuf>,

    /// Only available for the LLVM compiler. Enable the "pass-params" optimization, where the first (#0)
    /// global and the first (#0) memory passed between guest functions as explicit parameters.
    #[clap(long)]
    enable_pass_params_opt: bool,

    #[clap(flatten)]
    features: WasmFeatures,
}

#[derive(Clone, Debug)]
pub enum Profiler {
    /// Perfmap-based profilers.
    Perfmap,
}

impl FromStr for Profiler {
    type Err = anyhow::Error;

    fn from_str(s: &str) -> std::result::Result<Self, Self::Err> {
        match s.to_lowercase().as_str() {
            "perfmap" => Ok(Self::Perfmap),
            _ => Err(anyhow::anyhow!("Unrecognized profiler: {s}")),
        }
    }
}

impl RuntimeOptions {
    pub fn get_available_backends(&self) -> Result<Vec<BackendType>> {
        // If a specific backend is explicitly requested, use it
        #[cfg(feature = "cranelift")]
        {
            if self.cranelift {
                return Ok(vec![BackendType::Cranelift]);
            }
        }

        #[cfg(feature = "llvm")]
        {
            if self.llvm {
                return Ok(vec![BackendType::LLVM]);
            }
        }

        #[cfg(feature = "singlepass")]
        {
            if self.singlepass {
                return Ok(vec![BackendType::Singlepass]);
            }
        }

        #[cfg(feature = "wamr")]
        {
            if self.wamr {
                return Ok(vec![BackendType::Wamr]);
            }
        }

        #[cfg(feature = "v8")]
        {
            if self.v8 {
                return Ok(vec![BackendType::V8]);
            }
        }

        #[cfg(feature = "wasmi")]
        {
            if self.wasmi {
                return Ok(vec![BackendType::Wasmi]);
            }
        }

        Ok(BackendType::enabled())
    }

    /// Filter enabled backends based on required WebAssembly features
    pub fn filter_backends_by_features(
        backends: Vec<BackendType>,
        required_features: &Features,
        target: &Target,
    ) -> Vec<BackendType> {
        backends
            .into_iter()
            .filter(|backend| backend.supports_features(required_features, target))
            .collect()
    }

    pub fn get_store(&self) -> Result<Store> {
        let engine = self.get_engine(&Target::default())?;
        Ok(Store::new(engine))
    }

    pub fn get_engine(&self, target: &Target) -> Result<Engine> {
        let backends = self.get_available_backends()?;
        let backend = backends.first().unwrap();
        let backend_kind = wasmer::BackendKind::from(backend);
        let required_features = wasmer::Engine::default_features_for_backend(&backend_kind, target);
        backend.get_engine(target, &required_features, self)
    }

    pub fn get_engine_for_module(&self, module_contents: &[u8], target: &Target) -> Result<Engine> {
        let required_features = self
            .detect_features_from_wasm(module_contents)
            .unwrap_or_default();

        self.get_engine_for_features(&required_features, target)
    }

    pub fn get_engine_for_features(
        &self,
        required_features: &Features,
        target: &Target,
    ) -> Result<Engine> {
        let backends = self.get_available_backends()?;
        let filtered_backends =
            Self::filter_backends_by_features(backends.clone(), required_features, target);

        if filtered_backends.is_empty() {
            let enabled_backends = BackendType::enabled();
            if backends.len() == 1 && enabled_backends.len() > 1 {
                // If the user has chosen an specific backend, we can suggest to use another one
                let filtered_backends =
                    Self::filter_backends_by_features(enabled_backends, required_features, target);
                let extra_text: String = if !filtered_backends.is_empty() {
                    format!(". You can use --{} instead", filtered_backends[0])
                } else {
                    "".to_string()
                };
                bail!(
                    "The {} backend does not support the required features for the Wasm module{}",
                    backends[0],
                    extra_text
                );
            } else {
                bail!("No backends support the required features for the Wasm module. Feel free to open an issue at https://github.com/wasmerio/wasmer/issues");
            }
        }
        filtered_backends
            .first()
            .unwrap()
            .get_engine(target, required_features, self)
    }

    #[cfg(feature = "compiler")]
    /// Get the enaled Wasm features.
    pub fn get_features(&self, features: &Features) -> Result<Features> {
        let mut result = features.clone();
        if !self.features.disable_threads || self.features.all {
            result.threads(true);
        }
        if self.features.disable_threads && !self.features.all {
            result.threads(false);
        }
        if self.features.multi_value || self.features.all {
            result.multi_value(true);
        }
        if self.features.simd || self.features.all {
            result.simd(true);
        }
        if self.features.bulk_memory || self.features.all {
            result.bulk_memory(true);
        }
        if self.features.reference_types || self.features.all {
            result.reference_types(true);
        }
        Ok(result)
    }

    #[cfg(feature = "compiler")]
    /// Get a copy of the default features with user-configured options
    pub fn get_configured_features(&self) -> Result<Features> {
        let features = Features::default();
        self.get_features(&features)
    }

    /// Detect features from a WebAssembly module binary.
    pub fn detect_features_from_wasm(
        &self,
        wasm_bytes: &[u8],
    ) -> Result<Features, wasmparser::BinaryReaderError> {
        let mut features = Features::detect_from_wasm(wasm_bytes)?;

        // Merge with user-configured features
        if !self.features.disable_threads || self.features.all {
            features.threads(true);
        }
        if self.features.reference_types || self.features.all {
            features.reference_types(true);
        }
        if self.features.simd || self.features.all {
            features.simd(true);
        }
        if self.features.bulk_memory || self.features.all {
            features.bulk_memory(true);
        }
        if self.features.multi_value || self.features.all {
            features.multi_value(true);
        }
        if self.features.tail_call || self.features.all {
            features.tail_call(true);
        }
        if self.features.module_linking || self.features.all {
            features.module_linking(true);
        }
        if self.features.multi_memory || self.features.all {
            features.multi_memory(true);
        }
        if self.features.memory64 || self.features.all {
            features.memory64(true);
        }
        if self.features.exceptions || self.features.all {
            features.exceptions(true);
        }

        Ok(features)
    }

    #[cfg(feature = "compiler")]
    pub fn get_sys_compiler_engine_for_target(
        &self,
        target: Target,
    ) -> std::result::Result<Engine, anyhow::Error> {
        let backends = self.get_available_backends()?;
        let compiler_config = self.get_sys_compiler_config(backends.first().unwrap())?;
        let default_features = compiler_config.default_features_for_target(&target);
        let features = self.get_features(&default_features)?;
        Ok(wasmer_compiler::EngineBuilder::new(compiler_config)
            .set_features(Some(features))
            .set_target(Some(target))
            .engine()
            .into())
    }

    #[allow(unused_variables)]
    #[cfg(feature = "compiler")]
    pub(crate) fn get_sys_compiler_config(
        &self,
        rt: &BackendType,
    ) -> Result<Box<dyn CompilerConfig>> {
        let compiler_config: Box<dyn CompilerConfig> = match rt {
            BackendType::Headless => bail!("The headless engine can't be chosen"),
            #[cfg(feature = "singlepass")]
            BackendType::Singlepass => {
                let mut config = wasmer_compiler_singlepass::Singlepass::new();
                if self.enable_verifier {
                    config.enable_verifier();
                }
                if let Some(p) = &self.profiler {
                    match p {
                        Profiler::Perfmap => {
                            config.enable_perfmap()
                        }
                    }
                }

                Box::new(config)
            }
            #[cfg(feature = "cranelift")]
            BackendType::Cranelift => {
                let mut config = wasmer_compiler_cranelift::Cranelift::new();
                if self.enable_verifier {
                    config.enable_verifier();
                }
                if let Some(p) = &self.profiler {
                    match p {
                        Profiler::Perfmap => {
                            config.enable_perfmap()
                        }
                    }
                }
                Box::new(config)
            }
            #[cfg(feature = "llvm")]
            BackendType::LLVM => {
                use std::{fmt, fs::File, io::Write};

                use wasmer_compiler_llvm::{
                    CompiledKind, InkwellMemoryBuffer, InkwellModule, LLVMCallbacks, LLVM,
                };
                use wasmer_types::entity::EntityRef;
                let mut config = LLVM::new();

                if self.enable_pass_params_opt {
                    config.enable_pass_params_opt();
                }

                struct Callbacks {
                    debug_dir: PathBuf,
                }
                impl Callbacks {
                    fn new(debug_dir: PathBuf) -> Result<Self> {
                        // Create the debug dir in case it doesn't exist
                        std::fs::create_dir_all(&debug_dir)?;
                        Ok(Self { debug_dir })
                    }
                }
                // Converts a kind into a filename, that we will use to dump
                // the contents of the IR object file to.
                fn types_to_signature(types: &[Type]) -> String {
                    types
                        .iter()
                        .map(|ty| match ty {
                            Type::I32 => "i".to_string(),
                            Type::I64 => "I".to_string(),
                            Type::F32 => "f".to_string(),
                            Type::F64 => "F".to_string(),
                            Type::V128 => "v".to_string(),
                            Type::ExternRef => "e".to_string(),
                            Type::FuncRef => "r".to_string(),
                            Type::ExceptionRef => "x".to_string(),
                        })
                        .collect::<Vec<_>>()
                        .join("")
                }
                // Converts a kind into a filename, that we will use to dump
                // the contents of the IR object file to.
                fn function_kind_to_filename(kind: &CompiledKind) -> String {
                    match kind {
                        CompiledKind::Local(local_index) => {
                            format!("function_{}", local_index.index())
                        }
                        CompiledKind::FunctionCallTrampoline(func_type) => format!(
                            "trampoline_call_{}_{}",
                            types_to_signature(func_type.params()),
                            types_to_signature(func_type.results())
                        ),
                        CompiledKind::DynamicFunctionTrampoline(func_type) => format!(
                            "trampoline_dynamic_{}_{}",
                            types_to_signature(func_type.params()),
                            types_to_signature(func_type.results())
                        ),
                        CompiledKind::Module => "module".into(),
                    }
                }
                impl LLVMCallbacks for Callbacks {
                    fn preopt_ir(&self, kind: &CompiledKind, module: &InkwellModule) {
                        let mut path = self.debug_dir.clone();
                        path.push(format!("{}.preopt.ll", function_kind_to_filename(kind)));
                        module
                            .print_to_file(&path)
                            .expect("Error while dumping pre optimized LLVM IR");
                    }
                    fn postopt_ir(&self, kind: &CompiledKind, module: &InkwellModule) {
                        let mut path = self.debug_dir.clone();
                        path.push(format!("{}.postopt.ll", function_kind_to_filename(kind)));
                        module
                            .print_to_file(&path)
                            .expect("Error while dumping post optimized LLVM IR");
                    }
                    fn obj_memory_buffer(
                        &self,
                        kind: &CompiledKind,
                        memory_buffer: &InkwellMemoryBuffer,
                    ) {
                        let mut path = self.debug_dir.clone();
                        path.push(format!("{}.o", function_kind_to_filename(kind)));
                        let mem_buf_slice = memory_buffer.as_slice();
                        let mut file = File::create(path)
                            .expect("Error while creating debug object file from LLVM IR");
                        let mut pos = 0;
                        while pos < mem_buf_slice.len() {
                            pos += file.write(&mem_buf_slice[pos..]).unwrap();
                        }
                    }
                }

                impl fmt::Debug for Callbacks {
                    fn fmt(&self, f: &mut fmt::Formatter) -> fmt::Result {
                        write!(f, "LLVMCallbacks")
                    }
                }

                if let Some(ref llvm_debug_dir) = self.llvm_debug_dir {
                    config.callbacks(Some(Arc::new(Callbacks::new(llvm_debug_dir.clone())?)));
                }
                if self.enable_verifier {
                    config.enable_verifier();
                }
                if let Some(p) = &self.profiler {
                    match p {
                        Profiler::Perfmap => {
                            config.enable_perfmap()
                        }
                    }
                }

                Box::new(config)
            }
            BackendType::V8 | BackendType::Wamr | BackendType::Wasmi => unreachable!(),
            #[cfg(not(all(feature = "singlepass", feature = "cranelift", feature = "llvm")))]
            compiler => {
                bail!(
                    "The `{}` compiler is not included in this binary.",
                    compiler.to_string()
                )
            }
        };

        #[allow(unreachable_code)]
        Ok(compiler_config)
    }
}

/// The compiler used for the store
#[derive(Debug, PartialEq, Eq, Clone, Copy)]
#[allow(clippy::upper_case_acronyms, dead_code)]
pub enum BackendType {
    /// Singlepass compiler
    Singlepass,

    /// Cranelift compiler
    Cranelift,

    /// LLVM compiler
    LLVM,

    /// V8 runtime
    V8,

    /// Wamr runtime
    Wamr,

    /// Wasmi runtime
    Wasmi,

    /// Headless compiler
    #[allow(dead_code)]
    Headless,
}

impl BackendType {
    /// Return all enabled compilers
    pub fn enabled() -> Vec<Self> {
        vec![
            #[cfg(feature = "cranelift")]
            Self::Cranelift,
            #[cfg(feature = "llvm")]
            Self::LLVM,
            #[cfg(feature = "singlepass")]
            Self::Singlepass,
            #[cfg(feature = "v8")]
            Self::V8,
            #[cfg(feature = "wamr")]
            Self::Wamr,
            #[cfg(feature = "wasmi")]
            Self::Wasmi,
        ]
    }

    /// Get an engine for this backend type
    pub fn get_engine(
        &self,
        target: &Target,
        features: &Features,
        runtime_opts: &RuntimeOptions,
    ) -> Result<Engine> {
        match self {
            #[cfg(feature = "singlepass")]
            Self::Singlepass => {
                let mut config = wasmer_compiler_singlepass::Singlepass::new();
                if runtime_opts.enable_verifier {
                    config.enable_verifier();
                }
                if let Some(p) = &runtime_opts.profiler {
                    match p {
                        Profiler::Perfmap => {
                            config.enable_perfmap()
                        }
                    }
                }
                let engine = wasmer_compiler::EngineBuilder::new(config)
                    .set_features(Some(features.clone()))
                    .set_target(Some(target.clone()))
                    .engine()
                    .into();
                Ok(engine)
            }
            #[cfg(feature = "cranelift")]
            Self::Cranelift => {
                let mut config = wasmer_compiler_cranelift::Cranelift::new();
                if runtime_opts.enable_verifier {
                    config.enable_verifier();
                }
                if let Some(p) = &runtime_opts.profiler {
                    match p {
                        Profiler::Perfmap => {
                            config.enable_perfmap()
                        }
                    }
                }
                let engine = wasmer_compiler::EngineBuilder::new(config)
                    .set_features(Some(features.clone()))
                    .set_target(Some(target.clone()))
                    .engine()
                    .into();
                Ok(engine)
            }
            #[cfg(feature = "llvm")]
            Self::LLVM => {
                use std::{fmt, fs::File, io::Write};

                use wasmer_compiler_llvm::{
                    CompiledKind, InkwellMemoryBuffer, InkwellModule, LLVMCallbacks, LLVM,
                };
                use wasmer_types::entity::EntityRef;

                let mut config = wasmer_compiler_llvm::LLVM::new();

                struct Callbacks {
                    debug_dir: PathBuf,
                }
                impl Callbacks {
                    fn new(debug_dir: PathBuf) -> Result<Self> {
                        // Create the debug dir in case it doesn't exist
                        std::fs::create_dir_all(&debug_dir)?;
                        Ok(Self { debug_dir })
                    }
                }
                // Converts a kind into a filename, that we will use to dump
                // the contents of the IR object file to.
                fn types_to_signature(types: &[Type]) -> String {
                    types
                        .iter()
                        .map(|ty| match ty {
                            Type::I32 => "i".to_string(),
                            Type::I64 => "I".to_string(),
                            Type::F32 => "f".to_string(),
                            Type::F64 => "F".to_string(),
                            Type::V128 => "v".to_string(),
                            Type::ExternRef => "e".to_string(),
                            Type::FuncRef => "r".to_string(),
                            Type::ExceptionRef => "x".to_string(),
                        })
                        .collect::<Vec<_>>()
                        .join("")
                }
                // Converts a kind into a filename, that we will use to dump
                // the contents of the IR object file to.
                fn function_kind_to_filename(kind: &CompiledKind) -> String {
                    match kind {
                        CompiledKind::Local(local_index) => {
                            format!("function_{}", local_index.index())
                        }
                        CompiledKind::FunctionCallTrampoline(func_type) => format!(
                            "trampoline_call_{}_{}",
                            types_to_signature(func_type.params()),
                            types_to_signature(func_type.results())
                        ),
                        CompiledKind::DynamicFunctionTrampoline(func_type) => format!(
                            "trampoline_dynamic_{}_{}",
                            types_to_signature(func_type.params()),
                            types_to_signature(func_type.results())
                        ),
                        CompiledKind::Module => "module".into(),
                    }
                }
                impl LLVMCallbacks for Callbacks {
                    fn preopt_ir(&self, kind: &CompiledKind, module: &InkwellModule) {
                        let mut path = self.debug_dir.clone();
                        path.push(format!("{}.preopt.ll", function_kind_to_filename(kind)));
                        module
                            .print_to_file(&path)
                            .expect("Error while dumping pre optimized LLVM IR");
                    }
                    fn postopt_ir(&self, kind: &CompiledKind, module: &InkwellModule) {
                        let mut path = self.debug_dir.clone();
                        path.push(format!("{}.postopt.ll", function_kind_to_filename(kind)));
                        module
                            .print_to_file(&path)
                            .expect("Error while dumping post optimized LLVM IR");
                    }
                    fn obj_memory_buffer(
                        &self,
                        kind: &CompiledKind,
                        memory_buffer: &InkwellMemoryBuffer,
                    ) {
                        let mut path = self.debug_dir.clone();
                        path.push(format!("{}.o", function_kind_to_filename(kind)));
                        let mem_buf_slice = memory_buffer.as_slice();
                        let mut file = File::create(path)
                            .expect("Error while creating debug object file from LLVM IR");
                        let mut pos = 0;
                        while pos < mem_buf_slice.len() {
                            pos += file.write(&mem_buf_slice[pos..]).unwrap();
                        }
                    }
                }

                impl fmt::Debug for Callbacks {
                    fn fmt(&self, f: &mut fmt::Formatter) -> fmt::Result {
                        write!(f, "LLVMCallbacks")
                    }
                }

                if let Some(ref llvm_debug_dir) = runtime_opts.llvm_debug_dir {
                    config.callbacks(Some(Arc::new(Callbacks::new(llvm_debug_dir.clone())?)));
                }
                if runtime_opts.enable_verifier {
                    config.enable_verifier();
                }

                if runtime_opts.enable_pass_params_opt {
                    config.enable_pass_params_opt();
                }

<<<<<<< HEAD
                if let Some(p) = &runtime_opts.profiler {
                    match p {
                        Profiler::Perfmap => {
                            config.enable_perfmap()
                        }
                    }
                }

=======
>>>>>>> 88af7a5b
                let engine = wasmer_compiler::EngineBuilder::new(config)
                    .set_features(Some(features.clone()))
                    .set_target(Some(target.clone()))
                    .engine()
                    .into();
                Ok(engine)
            }
            #[cfg(feature = "v8")]
            Self::V8 => Ok(wasmer::v8::V8::new().into()),
            #[cfg(feature = "wamr")]
            Self::Wamr => Ok(wasmer::wamr::Wamr::new().into()),
            #[cfg(feature = "wasmi")]
            Self::Wasmi => Ok(wasmer::wasmi::Wasmi::new().into()),
            Self::Headless => bail!("Headless is not a valid runtime to instantiate directly"),
            #[allow(unreachable_patterns)]
            _ => bail!("Unsupported backend type"),
        }
    }

    /// Check if this backend supports all the required WebAssembly features
    #[allow(unreachable_code)]
    pub fn supports_features(&self, required_features: &Features, target: &Target) -> bool {
        // Map BackendType to the corresponding wasmer::BackendKind
        let backend_kind = match self {
            #[cfg(feature = "singlepass")]
            Self::Singlepass => wasmer::BackendKind::Singlepass,
            #[cfg(feature = "cranelift")]
            Self::Cranelift => wasmer::BackendKind::Cranelift,
            #[cfg(feature = "llvm")]
            Self::LLVM => wasmer::BackendKind::LLVM,
            #[cfg(feature = "v8")]
            Self::V8 => wasmer::BackendKind::V8,
            #[cfg(feature = "wamr")]
            Self::Wamr => wasmer::BackendKind::Wamr,
            #[cfg(feature = "wasmi")]
            Self::Wasmi => wasmer::BackendKind::Wasmi,
            Self::Headless => return false, // Headless can't compile
            #[allow(unreachable_patterns)]
            _ => return false,
        };

        // Get the supported features from the backend
        let supported = wasmer::Engine::supported_features_for_backend(&backend_kind, target);

        // Check if the backend supports all required features
        if !supported.contains_features(required_features) {
            return false;
        }

        true
    }
}

impl From<&BackendType> for wasmer::BackendKind {
    fn from(backend_type: &BackendType) -> Self {
        match backend_type {
            #[cfg(feature = "singlepass")]
            BackendType::Singlepass => wasmer::BackendKind::Singlepass,
            #[cfg(feature = "cranelift")]
            BackendType::Cranelift => wasmer::BackendKind::Cranelift,
            #[cfg(feature = "llvm")]
            BackendType::LLVM => wasmer::BackendKind::LLVM,
            #[cfg(feature = "v8")]
            BackendType::V8 => wasmer::BackendKind::V8,
            #[cfg(feature = "wamr")]
            BackendType::Wamr => wasmer::BackendKind::Wamr,
            #[cfg(feature = "wasmi")]
            BackendType::Wasmi => wasmer::BackendKind::Wasmi,
            _ => {
                #[cfg(feature = "sys")]
                {
                    wasmer::BackendKind::Headless
                }
                #[cfg(not(feature = "sys"))]
                {
                    unreachable!("No backend enabled!")
                }
            }
        }
    }
}

impl std::fmt::Display for BackendType {
    fn fmt(&self, f: &mut std::fmt::Formatter<'_>) -> std::fmt::Result {
        write!(
            f,
            "{}",
            match self {
                Self::Singlepass => "singlepass",
                Self::Cranelift => "cranelift",
                Self::LLVM => "llvm",
                Self::V8 => "v8",
                Self::Wamr => "wamr",
                Self::Wasmi => "wasmi",
                Self::Headless => "headless",
            }
        )
    }
}<|MERGE_RESOLUTION|>--- conflicted
+++ resolved
@@ -802,8 +802,7 @@
                 if runtime_opts.enable_pass_params_opt {
                     config.enable_pass_params_opt();
                 }
-
-<<<<<<< HEAD
+              
                 if let Some(p) = &runtime_opts.profiler {
                     match p {
                         Profiler::Perfmap => {
@@ -812,8 +811,6 @@
                     }
                 }
 
-=======
->>>>>>> 88af7a5b
                 let engine = wasmer_compiler::EngineBuilder::new(config)
                     .set_features(Some(features.clone()))
                     .set_target(Some(target.clone()))
