--- conflicted
+++ resolved
@@ -80,16 +80,9 @@
 /// An implementation of a Compiler from parsed WebAssembly module to Compiled native code.
 pub trait Compiler: Send {
     /// Returns a descriptive name for this compiler.
-<<<<<<< HEAD
-    // TODO!: Probably want to make this mandatory on the next major bump.
-    fn name(&self) -> &str {
-        "UNKNOWN"
-    }
-=======
     ///
     /// Note that this is an API breaking change since 3.0
     fn name(&self) -> &str;
->>>>>>> 07851371
 
     /// Validates a module.
     ///
