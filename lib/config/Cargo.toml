[package]
name = "wasmer-config"
<<<<<<< HEAD
version = "0.1.1"
=======
version = "0.2.0"
>>>>>>> 0d615732
description = "Configuration types for Wasmer."
edition.workspace = true
license.workspace = true
authors.workspace = true
homepage.workspace = true
repository.workspace = true
keywords = ["wasm", "wasmer", "toml"]
categories = ["parser-implementations", "wasm"]

# See more keys and their definitions at https://doc.rust-lang.org/cargo/reference/manifest.html

[dependencies]
serde = { version = "1.0", features = ["derive"] }
anyhow = "1"
toml = "0.8"
thiserror = "1"
semver = { version = "1", features = ["serde"] }
serde_json = "1"
serde_yaml.workspace = true
serde_cbor = "0.11.2"
indexmap = { workspace = true, features = ["serde"] }
derive_builder = "0.12.0"
bytesize = { version = "1.3.0", features = ["serde"] }
schemars = { version = "0.8.16", features = ["url"] }
url = { version = "2.5.0", features = ["serde"] }
hex = "0.4.3"

[dev-dependencies]
pretty_assertions = "1.4.0"
serde_json = "1.0.116"
tempfile = "3.3.0"<|MERGE_RESOLUTION|>--- conflicted
+++ resolved
@@ -1,10 +1,6 @@
 [package]
 name = "wasmer-config"
-<<<<<<< HEAD
-version = "0.1.1"
-=======
 version = "0.2.0"
->>>>>>> 0d615732
 description = "Configuration types for Wasmer."
 edition.workspace = true
 license.workspace = true
