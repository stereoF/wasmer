--- conflicted
+++ resolved
@@ -564,13 +564,8 @@
     value_size: usize,
 ) -> Result<PointerValue, BinaryReaderError> {
     // Look up the memory base (as pointer) and bounds (as unsigned integer).
-<<<<<<< HEAD
     let memory_cache = ctx.memory(MemoryIndex::new(0), intrinsics, module.clone());
-    let (mem_base, mem_bound) = match memory_cache {
-=======
-    let memory_cache = ctx.memory(MemoryIndex::new(0), intrinsics);
     let (mem_base, mem_bound, minimum, _maximum) = match memory_cache {
->>>>>>> d8888c94
         MemoryCache::Dynamic {
             ptr_to_base_ptr,
             ptr_to_bounds,
@@ -581,7 +576,6 @@
                 .build_load(ptr_to_base_ptr, "base")
                 .into_pointer_value();
             let bounds = builder.build_load(ptr_to_bounds, "bounds").into_int_value();
-<<<<<<< HEAD
             tbaa_label(
                 module.clone(),
                 intrinsics,
@@ -596,10 +590,7 @@
                 bounds.as_instruction_value().unwrap(),
                 Some(0),
             );
-            (base, bounds)
-=======
             (base, bounds, minimum, maximum)
->>>>>>> d8888c94
         }
         MemoryCache::Static {
             base_ptr,
