/*
 * ! Remove me once rkyv generates doc-comments for fields or generates an #[allow(missing_docs)]
 * on their own.
 */
#![allow(missing_docs)]

use crate::indexes::{FunctionIndex, GlobalIndex, MemoryIndex, TableIndex};
use crate::lib::std::boxed::Box;

use rkyv::{Archive, Deserialize as RkyvDeserialize, Serialize as RkyvSerialize};
#[cfg(feature = "enable-serde")]
use serde::{Deserialize, Serialize};

/// A WebAssembly table initializer.
#[derive(Clone, Debug, Hash, PartialEq, Eq, RkyvSerialize, RkyvDeserialize, Archive)]
#[cfg_attr(feature = "enable-serde", derive(Serialize, Deserialize))]
<<<<<<< HEAD
#[rkyv(derive(Debug))]
=======
#[cfg_attr(feature = "artifact-size", derive(loupe::MemoryUsage))]
#[archive_attr(derive(CheckBytes, Debug))]
>>>>>>> 8fccddd0
pub struct TableInitializer {
    /// The index of a table to initialize.
    pub table_index: TableIndex,
    /// Optionally, a global variable giving a base index.
    pub base: Option<GlobalIndex>,
    /// The offset to add to the base.
    pub offset: usize,
    /// The values to write into the table elements.
    pub elements: Box<[FunctionIndex]>,
}

/// A memory index and offset within that memory where a data initialization
/// should be performed.
#[derive(Clone, Debug, PartialEq, Eq, RkyvSerialize, RkyvDeserialize, Archive)]
#[cfg_attr(feature = "artifact-size", derive(loupe::MemoryUsage))]
#[cfg_attr(feature = "enable-serde", derive(Serialize, Deserialize))]
#[rkyv(derive(Debug))]
pub struct DataInitializerLocation {
    /// The index of the memory to initialize.
    pub memory_index: MemoryIndex,

    /// Optionally a Global variable base to initialize at.
    pub base: Option<GlobalIndex>,

    /// A constant offset to initialize at.
    pub offset: usize,
}

/// Any struct that acts like a `DataInitializerLocation`.
#[allow(missing_docs)]
pub trait DataInitializerLocationLike {
    fn memory_index(&self) -> MemoryIndex;
    fn base(&self) -> Option<GlobalIndex>;
    fn offset(&self) -> usize;
}

impl DataInitializerLocationLike for &DataInitializerLocation {
    fn memory_index(&self) -> MemoryIndex {
        self.memory_index
    }

    fn base(&self) -> Option<GlobalIndex> {
        self.base
    }

    fn offset(&self) -> usize {
        self.offset
    }
}

impl DataInitializerLocationLike for &ArchivedDataInitializerLocation {
    fn memory_index(&self) -> MemoryIndex {
        MemoryIndex::from_u32(rkyv::deserialize::<_, ()>(&self.memory_index).unwrap().0)
    }

    fn base(&self) -> Option<GlobalIndex> {
        match &self.base {
            rkyv::option::ArchivedOption::None => None,
            rkyv::option::ArchivedOption::Some(base) => rkyv::deserialize::<_, String>(base).ok(),
        }
    }

    fn offset(&self) -> usize {
        rkyv::deserialize::<_, ()>(&self.offset).unwrap()
    }
}

/// A data initializer for linear memory.
#[derive(Debug)]
#[cfg_attr(feature = "enable-serde", derive(Serialize, Deserialize))]
pub struct DataInitializer<'data> {
    /// The location where the initialization is to be performed.
    pub location: DataInitializerLocation,

    /// The initialization data.
    pub data: &'data [u8],
}

/// As `DataInitializer` but owning the data rather than
/// holding a reference to it
#[derive(Debug, Clone, PartialEq, Eq, RkyvSerialize, RkyvDeserialize, Archive)]
#[cfg_attr(feature = "enable-serde", derive(Serialize, Deserialize))]
<<<<<<< HEAD
#[rkyv(derive(Debug))]
=======
#[cfg_attr(feature = "artifact-size", derive(loupe::MemoryUsage))]
#[archive_attr(derive(CheckBytes, Debug))]
>>>>>>> 8fccddd0
pub struct OwnedDataInitializer {
    /// The location where the initialization is to be performed.
    pub location: DataInitializerLocation,

    /// The initialization owned data.
    pub data: Box<[u8]>,
}

/// Any struct that acts like a `DataInitializer`.
#[allow(missing_docs)]
pub trait DataInitializerLike<'a> {
    type Location: DataInitializerLocationLike + Copy + 'a;

    fn location(&self) -> Self::Location;
    fn data(&self) -> &'a [u8];
}

impl OwnedDataInitializer {
    /// Creates a new `OwnedDataInitializer` from a `DataInitializer`.
    pub fn new(borrowed: &DataInitializer<'_>) -> Self {
        Self {
            location: borrowed.location.clone(),
            data: borrowed.data.to_vec().into_boxed_slice(),
        }
    }
}

impl<'a> DataInitializerLike<'a> for &'a OwnedDataInitializer {
    type Location = &'a DataInitializerLocation;

    fn location(&self) -> Self::Location {
        &self.location
    }

    fn data(&self) -> &'a [u8] {
        self.data.as_ref()
    }
}

impl<'a> DataInitializerLike<'a> for &'a ArchivedOwnedDataInitializer {
    type Location = &'a ArchivedDataInitializerLocation;

    fn location(&self) -> Self::Location {
        &self.location
    }

    fn data(&self) -> &'a [u8] {
        self.data.as_ref()
    }
}<|MERGE_RESOLUTION|>--- conflicted
+++ resolved
@@ -12,14 +12,10 @@
 use serde::{Deserialize, Serialize};
 
 /// A WebAssembly table initializer.
+#[cfg_attr(feature = "enable-serde", derive(Serialize, Deserialize))]
+#[cfg_attr(feature = "artifact-size", derive(loupe::MemoryUsage))]
 #[derive(Clone, Debug, Hash, PartialEq, Eq, RkyvSerialize, RkyvDeserialize, Archive)]
-#[cfg_attr(feature = "enable-serde", derive(Serialize, Deserialize))]
-<<<<<<< HEAD
 #[rkyv(derive(Debug))]
-=======
-#[cfg_attr(feature = "artifact-size", derive(loupe::MemoryUsage))]
-#[archive_attr(derive(CheckBytes, Debug))]
->>>>>>> 8fccddd0
 pub struct TableInitializer {
     /// The index of a table to initialize.
     pub table_index: TableIndex,
@@ -100,14 +96,10 @@
 
 /// As `DataInitializer` but owning the data rather than
 /// holding a reference to it
+#[cfg_attr(feature = "enable-serde", derive(Serialize, Deserialize))]
+#[cfg_attr(feature = "artifact-size", derive(loupe::MemoryUsage))]
 #[derive(Debug, Clone, PartialEq, Eq, RkyvSerialize, RkyvDeserialize, Archive)]
-#[cfg_attr(feature = "enable-serde", derive(Serialize, Deserialize))]
-<<<<<<< HEAD
 #[rkyv(derive(Debug))]
-=======
-#[cfg_attr(feature = "artifact-size", derive(loupe::MemoryUsage))]
-#[archive_attr(derive(CheckBytes, Debug))]
->>>>>>> 8fccddd0
 pub struct OwnedDataInitializer {
     /// The location where the initialization is to be performed.
     pub location: DataInitializerLocation,
