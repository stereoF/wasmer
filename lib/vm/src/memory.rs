// This file contains code from external sources.
// Attributions: https://github.com/wasmerio/wasmer/blob/master/ATTRIBUTIONS.md

//! Memory management for linear memories.
//!
//! `LinearMemory` is to WebAssembly linear memories what `Table` is to WebAssembly tables.

use crate::mmap::Mmap;
use crate::vmcontext::VMMemoryDefinition;
use more_asserts::assert_ge;
use serde::{Deserialize, Serialize};
use std::borrow::BorrowMut;
use std::cell::UnsafeCell;
use std::convert::TryInto;
use std::fmt;
use std::ptr::NonNull;
use std::sync::Mutex;
use thiserror::Error;
use wasmer_types::{Bytes, MemoryType, Pages};

/// Error type describing things that can go wrong when operating on Wasm Memories.
#[derive(Error, Debug, Clone, PartialEq, Hash)]
pub enum MemoryError {
    /// Low level error with mmap.
    #[error("Error when allocating memory: {0}")]
    Region(String),
    /// The operation would cause the size of the memory to exceed the maximum or would cause
    /// an overflow leading to unindexable memory.
    #[error("The memory could not grow: current size {} pages, requested increase: {} pages", current.0, attempted_delta.0)]
    CouldNotGrow {
        /// The current size in pages.
        current: Pages,
        /// The attempted amount to grow by in pages.
        attempted_delta: Pages,
    },
    /// The operation would cause the size of the memory size exceed the maximum.
    #[error("The memory is invalid because {}", reason)]
    InvalidMemory {
        /// The reason why the provided memory is invalid.
        reason: String,
    },
    /// Caller asked for more minimum memory than we can give them.
    #[error("The minimum requested ({} pages) memory is greater than the maximum allowed memory ({} pages)", min_requested.0, max_allowed.0)]
    MinimumMemoryTooLarge {
        /// The number of pages requested as the minimum amount of memory.
        min_requested: Pages,
        /// The maximum amount of memory we can allocate.
        max_allowed: Pages,
    },
    /// Caller asked for a maximum memory greater than we can give them.
    #[error("The maximum requested memory ({} pages) is greater than the maximum allowed memory ({} pages)", max_requested.0, max_allowed.0)]
    MaximumMemoryTooLarge {
        /// The number of pages requested as the maximum amount of memory.
        max_requested: Pages,
        /// The number of pages requested as the maximum amount of memory.
        max_allowed: Pages,
    },
    /// A user defined error value, used for error cases not listed above.
    #[error("A user-defined error occurred: {0}")]
    Generic(String),
}

/// Implementation styles for WebAssembly linear memory.
#[derive(Debug, Clone, PartialEq, Eq, Hash, Serialize, Deserialize)]
pub enum MemoryStyle {
    /// The actual memory can be resized and moved.
    Dynamic {
        /// Our chosen offset-guard size.
        ///
        /// It represents the size in bytes of extra guard pages after the end
        /// to optimize loads and stores with constant offsets.
        offset_guard_size: u64,
    },
    /// Address space is allocated up front.
    Static {
        /// The number of mapped and unmapped pages.
        bound: Pages,
        /// Our chosen offset-guard size.
        ///
        /// It represents the size in bytes of extra guard pages after the end
        /// to optimize loads and stores with constant offsets.
        offset_guard_size: u64,
    },
}

impl MemoryStyle {
    /// Returns the offset-guard size
    pub fn offset_guard_size(&self) -> u64 {
        match self {
            Self::Dynamic { offset_guard_size } => *offset_guard_size,
            Self::Static {
                offset_guard_size, ..
            } => *offset_guard_size,
        }
    }
}

/// Trait for implementing Wasm Memory used by Wasmer.
pub trait Memory: fmt::Debug + Send + Sync {
    /// Returns the memory type for this memory.
    fn ty(&self) -> &MemoryType;

    /// Returns the memory style for this memory.
    fn style(&self) -> &MemoryStyle;

    /// Returns the number of allocated wasm pages.
    fn size(&self) -> Pages;

    /// Grow memory by the specified amount of wasm pages.
    fn grow(&self, delta: Pages) -> Result<Pages, MemoryError>;

    /// Return a [`VMMemoryDefinition`] for exposing the memory to compiled wasm code.
    ///
    /// The pointer returned in [`VMMemoryDefinition`] must be valid for the lifetime of this memory.
    fn vmmemory(&self) -> NonNull<VMMemoryDefinition>;
}

/// A linear memory instance.
#[derive(Debug)]
pub struct LinearMemory {
    // The underlying allocation.
    mmap: Mutex<WasmMmap>,

    // The optional maximum size in wasm pages of this linear memory.
    maximum: Option<Pages>,

    /// The WebAssembly linear memory description.
    memory: MemoryType,

    /// Our chosen implementation style.
    style: MemoryStyle,

    // Size in bytes of extra guard pages after the end to optimize loads and stores with
    // constant offsets.
    offset_guard_size: usize,

    /// The owned memory definition used by the generated code
    vm_memory_definition: VMMemoryDefinitionOwnership,

    // Records whether we're using a bounds-checking strategy which requires
    // handlers to catch trapping accesses.
    pub(crate) needs_signal_handlers: bool,
}

/// A type to help manage who is responsible for the backing memory of them
/// `VMMemoryDefinition`.
#[derive(Debug)]
enum VMMemoryDefinitionOwnership {
    /// The `VMMemoryDefinition` is owned by the `Instance` and we should use
    /// its memory. This is how a local memory that's exported should be stored.
    VMOwned(NonNull<VMMemoryDefinition>),
    /// The `VMMemoryDefinition` is owned by the host and we should manage its
    /// memory. This is how an imported memory that doesn't come from another
    /// Wasm module should be stored.
    HostOwned(Box<UnsafeCell<VMMemoryDefinition>>),
}

/// We must implement this because of `VMMemoryDefinitionOwnership::VMOwned`.
/// This is correct because synchronization of memory accesses is controlled
/// by the VM.
// REVIEW: I don't believe ^; this probably shouldn't be `Send`...
// mutations from other threads into this data could be a problem, but we probably
// don't want to use atomics for this in the generated code.
// TODO:
unsafe impl Send for LinearMemory {}

/// This is correct because all internal mutability is protected by a mutex.
unsafe impl Sync for LinearMemory {}

#[derive(Debug)]
struct WasmMmap {
    // Our OS allocation of mmap'd memory.
    alloc: Mmap,
    // The current logical size in wasm pages of this linear memory.
    size: Pages,
}

impl LinearMemory {
    /// Create a new linear memory instance with specified minimum and maximum number of wasm pages.
    pub fn new(
        memory: &MemoryType,
        style: &MemoryStyle,
        vm_memory_location: Option<NonNull<VMMemoryDefinition>>,
    ) -> Result<Self, MemoryError> {
        if memory.minimum > Pages::max_value() {
            return Err(MemoryError::MinimumMemoryTooLarge {
                min_requested: memory.minimum,
                max_allowed: Pages::max_value(),
            });
        }
        // `maximum` cannot be set to more than `65536` pages.
        if let Some(max) = memory.maximum {
            if max > Pages::max_value() {
                return Err(MemoryError::MaximumMemoryTooLarge {
                    max_requested: max,
                    max_allowed: Pages::max_value(),
                });
            }
            if max < memory.minimum {
                return Err(MemoryError::InvalidMemory {
                    reason: format!(
                        "the maximum ({} pages) is less than the minimum ({} pages)",
                        max.0, memory.minimum.0
                    ),
                });
            }
        }

        let offset_guard_bytes = style.offset_guard_size() as usize;

        // If we have an offset guard, or if we're doing the static memory
        // allocation strategy, we need signal handlers to catch out of bounds
        // acceses.
        let needs_signal_handlers = offset_guard_bytes > 0
            || match style {
                MemoryStyle::Dynamic { .. } => false,
                MemoryStyle::Static { .. } => true,
            };

        let minimum_pages = match style {
            MemoryStyle::Dynamic { .. } => memory.minimum,
            MemoryStyle::Static { bound, .. } => {
                assert_ge!(*bound, memory.minimum);
                *bound
            }
        };
        let minimum_bytes = minimum_pages.bytes().0;
        let request_bytes = minimum_bytes.checked_add(offset_guard_bytes).unwrap();
        let mapped_pages = memory.minimum;
        let mapped_bytes = mapped_pages.bytes();

        let mut mmap = WasmMmap {
            alloc: Mmap::accessible_reserved(mapped_bytes.0, request_bytes)
                .map_err(MemoryError::Region)?,
            size: memory.minimum,
        };

        let base_ptr = mmap.alloc.as_mut_ptr();
        let mem_length = memory.minimum.bytes().0.try_into().unwrap();
        Ok(Self {
            mmap: Mutex::new(mmap),
            maximum: memory.maximum,
            offset_guard_size: offset_guard_bytes,
            needs_signal_handlers,
<<<<<<< HEAD
            vm_memory_definition: if let Some(mem_loc) = vm_memory_location {
                unsafe {
                    let mut ptr = mem_loc.clone();
                    let md = ptr.as_mut();
                    md.base = base_ptr;
                    md.current_length = mem_length;
                }
                VMMemoryDefinitionOwnership::VMOwned(mem_loc)
            } else {
                VMMemoryDefinitionOwnership::HostOwned(Box::new(UnsafeCell::new(
                    VMMemoryDefinition {
                        base: base_ptr,
                        current_length: mem_length,
                    },
                )))
            },
            memory: memory.clone(),
=======
            vm_memory_definition: Box::new(UnsafeCell::new(VMMemoryDefinition {
                base: base_ptr,
                current_length: memory.minimum.bytes().0.try_into().unwrap(),
            })),
            memory: *memory,
>>>>>>> 00481336
            style: style.clone(),
        })
    }
}

impl Memory for LinearMemory {
    /// Returns the type for this memory.
    fn ty(&self) -> &MemoryType {
        &self.memory
    }

    /// Returns the memory style for this memory.
    fn style(&self) -> &MemoryStyle {
        &self.style
    }

    /// Returns the number of allocated wasm pages.
    fn size(&self) -> Pages {
        unsafe {
            let md = match &self.vm_memory_definition {
                VMMemoryDefinitionOwnership::HostOwned(ptr) => &*ptr.get(),
                VMMemoryDefinitionOwnership::VMOwned(ptr) => &ptr.as_ref(),
            };
            Bytes::from(md.current_length).into()
        }
    }

    /// Grow memory by the specified amount of wasm pages.
    ///
    /// Returns `None` if memory can't be grown by the specified amount
    /// of wasm pages.
    fn grow(&self, delta: Pages) -> Result<Pages, MemoryError> {
        let mut mmap_guard = self.mmap.lock().unwrap();
        let mmap = mmap_guard.borrow_mut();
        // Optimization of memory.grow 0 calls.
        if delta.0 == 0 {
            return Ok(mmap.size);
        }

        let new_pages = mmap
            .size
            .checked_add(delta)
            .ok_or(MemoryError::CouldNotGrow {
                current: mmap.size,
                attempted_delta: delta,
            })?;
        let prev_pages = mmap.size;

        if let Some(maximum) = self.maximum {
            if new_pages > maximum {
                return Err(MemoryError::CouldNotGrow {
                    current: mmap.size,
                    attempted_delta: delta,
                });
            }
        }

        // Wasm linear memories are never allowed to grow beyond what is
        // indexable. If the memory has no maximum, enforce the greatest
        // limit here.
        if new_pages >= Pages::max_value() {
            // Linear memory size would exceed the index range.
            return Err(MemoryError::CouldNotGrow {
                current: mmap.size,
                attempted_delta: delta,
            });
        }

        let delta_bytes = delta.bytes().0;
        let prev_bytes = prev_pages.bytes().0;
        let new_bytes = new_pages.bytes().0;

        if new_bytes > mmap.alloc.len() - self.offset_guard_size {
            // If the new size is within the declared maximum, but needs more memory than we
            // have on hand, it's a dynamic heap and it can move.
            let guard_bytes = self.offset_guard_size;
            let request_bytes =
                new_bytes
                    .checked_add(guard_bytes)
                    .ok_or_else(|| MemoryError::CouldNotGrow {
                        current: new_pages,
                        attempted_delta: Bytes(guard_bytes).into(),
                    })?;

            let mut new_mmap =
                Mmap::accessible_reserved(new_bytes, request_bytes).map_err(MemoryError::Region)?;

            let copy_len = mmap.alloc.len() - self.offset_guard_size;
            new_mmap.as_mut_slice()[..copy_len].copy_from_slice(&mmap.alloc.as_slice()[..copy_len]);

            mmap.alloc = new_mmap;
        } else if delta_bytes > 0 {
            // Make the newly allocated pages accessible.
            mmap.alloc
                .make_accessible(prev_bytes, delta_bytes)
                .map_err(MemoryError::Region)?;
        }

        mmap.size = new_pages;

        // update memory definition
        unsafe {
            let md = match &self.vm_memory_definition {
                VMMemoryDefinitionOwnership::HostOwned(ptr) => &mut *ptr.get(),
                VMMemoryDefinitionOwnership::VMOwned(ptr) => &mut *ptr.clone().as_ptr(),
            };
            md.current_length = new_pages.bytes().0.try_into().unwrap();
            md.base = mmap.alloc.as_mut_ptr() as _;
        }

        Ok(prev_pages)
    }

    /// Return a `VMMemoryDefinition` for exposing the memory to compiled wasm code.
    fn vmmemory(&self) -> NonNull<VMMemoryDefinition> {
        let _mmap_guard = self.mmap.lock().unwrap();
        match &self.vm_memory_definition {
            VMMemoryDefinitionOwnership::HostOwned(ptr) => {
                let ptr = ptr.as_ref() as *const UnsafeCell<VMMemoryDefinition>
                    as *const VMMemoryDefinition
                    as *mut VMMemoryDefinition;
                unsafe { NonNull::new_unchecked(ptr) }
            }
            VMMemoryDefinitionOwnership::VMOwned(ptr) => *ptr,
        }
    }
}<|MERGE_RESOLUTION|>--- conflicted
+++ resolved
@@ -242,7 +242,6 @@
             maximum: memory.maximum,
             offset_guard_size: offset_guard_bytes,
             needs_signal_handlers,
-<<<<<<< HEAD
             vm_memory_definition: if let Some(mem_loc) = vm_memory_location {
                 unsafe {
                     let mut ptr = mem_loc.clone();
@@ -259,14 +258,7 @@
                     },
                 )))
             },
-            memory: memory.clone(),
-=======
-            vm_memory_definition: Box::new(UnsafeCell::new(VMMemoryDefinition {
-                base: base_ptr,
-                current_length: memory.minimum.bytes().0.try_into().unwrap(),
-            })),
             memory: *memory,
->>>>>>> 00481336
             style: style.clone(),
         })
     }
