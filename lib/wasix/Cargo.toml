[package]
name = "wasmer-wasix"
version = "0.18.1"
description = "WASI and WASIX implementation library for Wasmer WebAssembly runtime"
categories = ["wasm", "os"]
keywords = ["wasm", "webassembly", "wasi", "sandbox", "ABI"]
readme = "README.md"
authors.workspace = true
edition.workspace = true
homepage.workspace = true
license.workspace = true
repository.workspace = true
rust-version.workspace = true

[dependencies]
xxhash-rust = { version = "0.8.8", features = ["xxh64"] }
rusty_pool = { version = "0.7.0", optional = true }
cfg-if = "1.0"
thiserror = "1"
tracing = { version = "0.1.37" }
getrandom = "0.2"
wasmer-wasix-types = { path = "../wasi-types", version = "0.18.1", features = [ "enable-serde" ] }
wasmer-types = { path = "../types", version = "=4.2.6", default-features = false }
wasmer = { path = "../api", version = "=4.2.6", default-features = false, features = ["wat", "js-serializable-module"] }
virtual-mio  = { path = "../virtual-io", version = "0.3.0", default-features = false }
virtual-fs = { path = "../virtual-fs", version = "0.11.1", default-features = false, features = ["webc-fs"] }
virtual-net = { path = "../virtual-net", version = "0.6.3", default-features = false, features = ["rkyv"] }
wasmer-journal = { path = "../journal", version = "0.1.0", default-features = false }
wasmer-emscripten = { path = "../emscripten", version = "=4.2.6", optional = true }
typetag = { version = "0.1", optional = true }
serde = { version = "1.0", default-features = false, features = ["derive"] }
bincode = { version = "1.3" }
chrono = { version = "^0.4.31", default-features = false, features = [ "wasmbind", "std", "clock" ], optional = true }
derivative = { version = "^2" }
bytes = "1"
webc = { workspace = true }
serde_cbor = { version = "0.11.2" }
anyhow = { version = "1.0.66" }
lazy_static = "1.4"
sha2 = { version = "0.10" }
waker-fn = { version = "1.1" }
cooked-waker = "^5"
rand = "0.8"
tokio = { version = "1", features = [
    "sync",
    "macros",
    "time",
    "rt",
], default_features = false }
futures = { version = "0.3" }
# used by feature='os'
async-trait = { version = "^0.1" }
urlencoding = { version = "^2" }
serde_derive = { version = "^1" }
serde_json = { version = "^1" }
serde_yaml = { version = "^0.9" }
weezl = { version = "^0.1" }
hex = { version = "^0.4" }
term_size = { version = "0.3" }
linked_hash_set = { version = "0.1" }
http = "0.2.8"
<<<<<<< HEAD
=======
wai-bindgen-wasmer = { path = "../wai-bindgen-wasmer", version = "0.18.1", features = ["tracing"] }
>>>>>>> 510b2042
heapless = "0.7.16"
once_cell = "1.17.0"
pin-project = "1.0.12"
semver = "1.0.17"
dashmap = "5.4.0"
tempfile = "3.6.0"
num_enum = "0.5.7"
# Used by the WCGI runner
hyper = { version = "0.14", features = ["server", "stream"], optional = true }
wcgi = { version = "0.1.2", optional = true }
wcgi-host = { version = "0.1.2", optional = true }
tower-http = { version = "0.4.0", features = [
    "trace",
    "util",
    "catch-panic",
    "cors",
], optional = true }
tower = { version = "0.4.13", features = ["make", "util"], optional = true }
url = "2.3.1"
rkyv = { version = "0.7.40", features = ["indexmap", "validation", "strict"] }
bytecheck = "0.6.8"
shared-buffer = "0.1"
petgraph = "0.6.3"
base64 = "0.21"
lz4_flex = { version = "0.11" }
rayon = { version = "1.7.0", optional = true }
wasm-bindgen = { version = "0.2.87", optional = true }
js-sys = { version = "0.3.64", optional = true }
wasm-bindgen-futures = { version = "0.4.37", optional = true }
web-sys = { version = "0.3.64", features = [
    "Request",
    "RequestInit",
    "Window",
    "WorkerGlobalScope",
    "RequestMode",
    "Response",
    "Headers",
], optional = true }

[target.'cfg(not(target_arch = "riscv64"))'.dependencies.reqwest]
version = "0.11"
default-features = false
features = ["rustls-tls", "json", "stream"]
optional = true

[target.'cfg(target_arch = "riscv64")'.dependencies.reqwest]
version = "0.11"
default-features = false
features = ["native-tls", "json", "stream"]
optional = true

[target.'cfg(unix)'.dependencies]
libc = { version = "^0.2", default-features = false }

[target.'cfg(all(unix, not(target_os="ios")))'.dependencies]
termios = { version = "0.3" }

[target.'cfg(windows)'.dependencies]
winapi = "0.3"

[dev-dependencies]
wasmer = { path = "../api", version = "=4.2.6", default-features = false, features = ["wat", "js-serializable-module"] }
tokio = { version = "1", features = [ "sync", "macros", "rt" ], default_features = false }
pretty_assertions = "1.3.0"
tracing-test = "0.2.4"
wasm-bindgen-test = "0.3.0"

[target.'cfg(target_arch = "wasm32")'.dev-dependencies]
wasm-bindgen-test = "0.3.0"
tracing-wasm = "0.2"

[target.'cfg(not(target_arch = "wasm32"))'.dev-dependencies]
tracing-subscriber = { version = "^0.3" }
wasmer = { path = "../api", version = "=4.2.6", default-features = false, features = ["wat", "js-serializable-module", "cranelift"] }

[features]
default = ["sys-default"]

time = ["tokio/time"]

webc_runner_rt_wcgi = ["hyper", "wcgi", "wcgi-host", "tower", "tower-http"]
webc_runner_rt_dcgi = ["webc_runner_rt_wcgi", "journal"]
webc_runner_rt_emscripten = ["wasmer-emscripten"]

sys = ["webc/mmap", "time", "virtual-mio/sys"]
sys-default = [
    "sys",
    "logging",
    "host-fs",
    "journal",
    "sys-poll",
    "sys-thread",
    "host-vnet",
    "host-threads",
    "host-reqwest",
]
sys-poll = []
sys-thread = ["tokio/rt", "tokio/time", "tokio/rt-multi-thread", "rusty_pool"]
journal = ["tokio/fs", "wasmer-journal/log-file"]

# Deprecated. Kept it for compatibility
compiler = []

js = [
    "virtual-fs/no-time",
    "getrandom/js",
    "chrono",
    "js-sys",
    "wasm-bindgen",
    "wasm-bindgen-futures",
    "web-sys",
]
js-default = ["js"]
test-js = ["js", "wasmer/wat"]

host-vnet = ["virtual-net/host-net"]
host-threads = []
host-reqwest = ["reqwest"]
host-fs = ["virtual-fs/host-fs"]
remote-vnet = ["virtual-net/remote"]

logging = ["tracing/log"]
disable-all-logging = ["tracing/release_max_level_off", "tracing/max_level_off"]
enable-serde = [
    "typetag",
    "virtual-fs/enable-serde",
    "wasmer-wasix-types/enable-serde",
]

[package.metadata.docs.rs]
features = [
    "wasmer/sys",
    "webc_runner_rt_wcgi",
    "webc_runner_rt_dcgi",
    "webc_runner_rt_emscripten",
    "sys-default",
]
rustc-args = ["--cfg", "docsrs"]<|MERGE_RESOLUTION|>--- conflicted
+++ resolved
@@ -59,10 +59,6 @@
 term_size = { version = "0.3" }
 linked_hash_set = { version = "0.1" }
 http = "0.2.8"
-<<<<<<< HEAD
-=======
-wai-bindgen-wasmer = { path = "../wai-bindgen-wasmer", version = "0.18.1", features = ["tracing"] }
->>>>>>> 510b2042
 heapless = "0.7.16"
 once_cell = "1.17.0"
 pin-project = "1.0.12"
