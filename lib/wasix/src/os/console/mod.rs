#![allow(unused_imports)]
#![allow(dead_code)]

pub mod cconst;

use std::{
    collections::HashMap,
    io::Write,
    ops::{Deref, DerefMut},
    path::Path,
    sync::{atomic::AtomicBool, Arc, Mutex},
};

use derivative::*;
use linked_hash_set::LinkedHashSet;
use tokio::sync::{mpsc, RwLock};
#[allow(unused_imports, dead_code)]
use tracing::{debug, error, info, trace, warn};
use virtual_fs::{
    ArcBoxFile, ArcFile, AsyncWriteExt, CombineFile, DeviceFile, DuplexPipe, FileSystem, Pipe,
    PipeRx, PipeTx, RootFileSystemBuilder, VirtualFile,
};
#[cfg(feature = "sys")]
use wasmer::Engine;
use wasmer_wasix_types::{types::__WASI_STDIN_FILENO, wasi::Errno};

use super::{cconst::ConsoleConst, common::*, task::TaskJoinHandle};
use crate::{
    bin_factory::{spawn_exec, BinFactory, BinaryPackage},
    capabilities::Capabilities,
    os::task::{control_plane::WasiControlPlane, process::WasiProcess},
<<<<<<< HEAD
    runtime::resolver::PackageSpecifier,
    Runtime, SpawnError, VirtualTaskManagerExt, WasiEnv, WasiEnvBuilder, WasiRuntimeError,
=======
    runtime::{resolver::PackageSpecifier, task_manager::InlineWaker},
    Runtime, SpawnError, WasiEnv, WasiEnvBuilder, WasiRuntimeError,
>>>>>>> 6ccf29df
};

#[derive(Derivative)]
#[derivative(Debug)]
pub struct Console {
    user_agent: Option<String>,
    boot_cmd: String,
    uses: LinkedHashSet<String>,
    is_mobile: bool,
    is_ssh: bool,
    whitelabel: bool,
    token: Option<String>,
    no_welcome: bool,
    prompt: String,
    env: HashMap<String, String>,
    runtime: Arc<dyn Runtime + Send + Sync>,
    stdin: ArcBoxFile,
    stdout: ArcBoxFile,
    stderr: ArcBoxFile,
    capabilities: Capabilities,
    memfs_memory_limiter: Option<virtual_fs::limiter::DynFsMemoryLimiter>,
}

impl Console {
    pub fn new(webc_boot_package: &str, runtime: Arc<dyn Runtime + Send + Sync + 'static>) -> Self {
        Self {
            boot_cmd: webc_boot_package.to_string(),
            uses: LinkedHashSet::new(),
            is_mobile: false,
            is_ssh: false,
            user_agent: None,
            whitelabel: false,
            token: None,
            no_welcome: false,
            env: HashMap::new(),
            runtime,
            prompt: "wasmer.sh".to_string(),
            stdin: ArcBoxFile::new(Box::new(Pipe::channel().0)),
            stdout: ArcBoxFile::new(Box::new(Pipe::channel().0)),
            stderr: ArcBoxFile::new(Box::new(Pipe::channel().0)),
            capabilities: Default::default(),
            memfs_memory_limiter: None,
        }
    }

    pub fn with_prompt(mut self, prompt: String) -> Self {
        self.prompt = prompt;
        self
    }

    pub fn with_boot_cmd(mut self, cmd: String) -> Self {
        let prog = cmd.split_once(' ').map(|a| a.0).unwrap_or(cmd.as_str());
        self.uses.insert(prog.to_string());
        self.boot_cmd = cmd;
        self
    }

    pub fn with_uses(mut self, uses: Vec<String>) -> Self {
        self.uses = uses.into_iter().collect();
        self
    }

    pub fn with_env(mut self, env: HashMap<String, String>) -> Self {
        self.env = env;
        self
    }

    pub fn with_user_agent(mut self, user_agent: &str) -> Self {
        self.is_mobile = is_mobile(user_agent);
        self.is_ssh = is_ssh(user_agent);
        self.user_agent = Some(user_agent.to_string());
        self
    }

    pub fn with_no_welcome(mut self, no_welcome: bool) -> Self {
        self.no_welcome = no_welcome;
        self
    }

    pub fn with_token(mut self, token: String) -> Self {
        self.token = Some(token);
        self
    }

    pub fn with_capabilities(mut self, caps: Capabilities) -> Self {
        self.capabilities = caps;
        self
    }

    pub fn with_stdin(mut self, stdin: Box<dyn VirtualFile + Send + Sync + 'static>) -> Self {
        self.stdin = ArcBoxFile::new(stdin);
        self
    }

    pub fn with_stdout(mut self, stdout: Box<dyn VirtualFile + Send + Sync + 'static>) -> Self {
        self.stdout = ArcBoxFile::new(stdout);
        self
    }

    pub fn with_stderr(mut self, stderr: Box<dyn VirtualFile + Send + Sync + 'static>) -> Self {
        self.stderr = ArcBoxFile::new(stderr);
        self
    }

    pub fn with_mem_fs_memory_limiter(
        mut self,
        limiter: virtual_fs::limiter::DynFsMemoryLimiter,
    ) -> Self {
        self.memfs_memory_limiter = Some(limiter);
        self
    }

    pub fn run(&mut self) -> Result<(TaskJoinHandle, WasiProcess), SpawnError> {
        // Extract the program name from the arguments
        let empty_args: Vec<&str> = Vec::new();
        let (webc, prog, args) = match self.boot_cmd.split_once(' ') {
            Some((webc, args)) => (
                webc,
                webc.split_once('/').map(|a| a.1).unwrap_or(webc),
                args.split(' ').collect::<Vec<_>>(),
            ),
            None => (
                self.boot_cmd.as_str(),
                self.boot_cmd
                    .split_once('/')
                    .map(|a| a.1)
                    .unwrap_or(self.boot_cmd.as_str()),
                empty_args,
            ),
        };

        let webc_ident: PackageSpecifier = match webc.parse() {
            Ok(ident) => ident,
            Err(e) => {
                tracing::debug!(webc, error = &*e, "Unable to parse the WEBC identifier");
                return Err(SpawnError::BadRequest);
            }
        };

<<<<<<< HEAD
        let tasks = self.runtime.task_manager().clone();

        let resolved_package = tasks.block_on(BinaryPackage::from_registry(
            &webc_ident,
            self.runtime.as_ref(),
        ));

=======
        let resolved_package = InlineWaker::block_on(BinaryPackage::from_registry(
            &webc_ident,
            self.runtime.as_ref(),
        ));

>>>>>>> 6ccf29df
        let pkg = match resolved_package {
            Ok(pkg) => pkg,
            Err(e) => {
                let mut stderr = self.stderr.clone();
                InlineWaker::block_on(async {
                    let mut buffer = Vec::new();
                    writeln!(buffer, "Error: {e}").ok();
                    let mut source = e.source();
                    while let Some(s) = source {
                        writeln!(buffer, "  Caused by: {s}").ok();
                        source = s.source();
                    }

                    virtual_fs::AsyncWriteExt::write_all(&mut stderr, &buffer)
                        .await
                        .ok();
                });
                tracing::debug!("failed to get webc dependency - {}", webc);
                return Err(SpawnError::NotFound);
            }
        };

        let wasi_opts = webc::metadata::annotations::Wasi::new(prog);

        let root_fs = RootFileSystemBuilder::new()
            .with_tty(Box::new(CombineFile::new(
                Box::new(self.stdout.clone()),
                Box::new(self.stdin.clone()),
            )))
            .build();

        if let Some(limiter) = &self.memfs_memory_limiter {
            root_fs.set_memory_limiter(limiter.clone());
        }

        let builder = crate::runners::wasi::WasiRunner::new()
            .with_envs(self.env.clone().into_iter())
            .with_args(args)
            .with_capabilities(self.capabilities.clone())
            .prepare_webc_env(prog, &wasi_opts, &pkg, self.runtime.clone(), Some(root_fs))
            // TODO: better error conversion
            .map_err(|err| SpawnError::Other(err.into()))?;

        let env = builder
            .stdin(Box::new(self.stdin.clone()))
            .stdout(Box::new(self.stdout.clone()))
            .stderr(Box::new(self.stderr.clone()))
            .build()?;

        // Display the welcome message
        if !self.whitelabel && !self.no_welcome {
<<<<<<< HEAD
            tasks.block_on(self.draw_welcome());
=======
            InlineWaker::block_on(self.draw_welcome());
>>>>>>> 6ccf29df
        }

        let wasi_process = env.process.clone();

        if let Err(err) = env.uses(self.uses.clone()) {
            let mut stderr = self.stderr.clone();
            InlineWaker::block_on(async {
                virtual_fs::AsyncWriteExt::write_all(
                    &mut stderr,
                    format!("{}\r\n", err).as_bytes(),
                )
                .await
                .ok();
            });
            tracing::debug!("failed to load used dependency - {}", err);
            return Err(SpawnError::BadRequest);
        }

        // Build the config
        // Run the binary
        let store = self.runtime.new_store();
<<<<<<< HEAD
        let process = tasks.block_on(spawn_exec(pkg, prog, store, env, &self.runtime))?;
=======
        let process = InlineWaker::block_on(spawn_exec(pkg, prog, store, env, &self.runtime))?;
>>>>>>> 6ccf29df

        // Return the process
        Ok((process, wasi_process))
    }

    pub async fn draw_welcome(&self) {
        let welcome = match (self.is_mobile, self.is_ssh) {
            (true, _) => ConsoleConst::WELCOME_MEDIUM,
            (_, true) => ConsoleConst::WELCOME_SMALL,
            (_, _) => ConsoleConst::WELCOME_LARGE,
        };
        let mut data = welcome
            .replace("\\x1B", "\x1B")
            .replace("\\r", "\r")
            .replace("\\n", "\n");
        data.insert_str(0, ConsoleConst::TERM_NO_WRAPAROUND);

        let mut stderr = self.stderr.clone();
        virtual_fs::AsyncWriteExt::write_all(&mut stderr, data.as_str().as_bytes())
            .await
            .ok();
    }
}

#[cfg(all(test, not(target_family = "wasm")))]
mod tests {
    use virtual_fs::{AsyncSeekExt, BufferFile, Pipe};

    use super::*;

    use std::{io::Read, sync::Arc};

    use crate::{
        runtime::{package_loader::BuiltinPackageLoader, task_manager::tokio::TokioTaskManager},
        PluggableRuntime,
    };

    /// Test that [`Console`] correctly runs a command with arguments and
    /// specified env vars, and that the TTY correctly handles stdout output.
    #[test]
<<<<<<< HEAD
    fn test_console_dash_tty_with_args_and_env() {
        let tokio_rt = tokio::runtime::Runtime::new().unwrap();

        let tm = TokioTaskManager::new(tokio_rt.handle().clone());
        let mut rt = PluggableRuntime::new(Arc::new(tm));
        rt.set_engine(Some(wasmer::Engine::default()));
        rt.set_package_loader(BuiltinPackageLoader::from_env().unwrap());
=======
    #[cfg_attr(not(feature = "host-reqwest"), ignore = "Requires a HTTP client")]
    fn test_console_dash_tty_with_args_and_env() {
        let tokio_rt = tokio::runtime::Runtime::new().unwrap();
        let _guard = tokio_rt.handle().enter();

        let tm = TokioTaskManager::new(tokio_rt.handle().clone());
        let mut rt = PluggableRuntime::new(Arc::new(tm));
        rt.set_engine(Some(wasmer::Engine::default()))
            .set_package_loader(BuiltinPackageLoader::from_env().unwrap());
>>>>>>> 6ccf29df

        let env: HashMap<String, String> = [("MYENV1".to_string(), "VAL1".to_string())]
            .into_iter()
            .collect();

        // Pass some arguments.
        let cmd = "sharrattj/dash -s stdin";

        let (mut stdin_tx, stdin_rx) = Pipe::channel();
        let (stdout_tx, mut stdout_rx) = Pipe::channel();

        let (mut handle, _proc) = Console::new(cmd, Arc::new(rt))
            .with_env(env)
            .with_stdin(Box::new(stdin_rx))
            .with_stdout(Box::new(stdout_tx))
            .run()
            .unwrap();

        let code = tokio_rt
            .block_on(async move {
                virtual_fs::AsyncWriteExt::write_all(
                    &mut stdin_tx,
                    b"echo hello $MYENV1 > /dev/tty; exit\n",
                )
                .await?;

                stdin_tx.close();
                std::mem::drop(stdin_tx);

                let res = handle.wait_finished().await?;
                Ok::<_, anyhow::Error>(res)
            })
            .unwrap();

        assert_eq!(code.raw(), 0);

        let mut out = String::new();
        stdout_rx.read_to_string(&mut out).unwrap();

        assert_eq!(out, "hello VAL1\n");
    }
}<|MERGE_RESOLUTION|>--- conflicted
+++ resolved
@@ -29,13 +29,8 @@
     bin_factory::{spawn_exec, BinFactory, BinaryPackage},
     capabilities::Capabilities,
     os::task::{control_plane::WasiControlPlane, process::WasiProcess},
-<<<<<<< HEAD
-    runtime::resolver::PackageSpecifier,
+    runtime::{resolver::PackageSpecifier, task_manager::InlineWaker},
     Runtime, SpawnError, VirtualTaskManagerExt, WasiEnv, WasiEnvBuilder, WasiRuntimeError,
-=======
-    runtime::{resolver::PackageSpecifier, task_manager::InlineWaker},
-    Runtime, SpawnError, WasiEnv, WasiEnvBuilder, WasiRuntimeError,
->>>>>>> 6ccf29df
 };
 
 #[derive(Derivative)]
@@ -175,21 +170,11 @@
             }
         };
 
-<<<<<<< HEAD
-        let tasks = self.runtime.task_manager().clone();
-
-        let resolved_package = tasks.block_on(BinaryPackage::from_registry(
-            &webc_ident,
-            self.runtime.as_ref(),
-        ));
-
-=======
         let resolved_package = InlineWaker::block_on(BinaryPackage::from_registry(
             &webc_ident,
             self.runtime.as_ref(),
         ));
 
->>>>>>> 6ccf29df
         let pkg = match resolved_package {
             Ok(pkg) => pkg,
             Err(e) => {
@@ -241,11 +226,7 @@
 
         // Display the welcome message
         if !self.whitelabel && !self.no_welcome {
-<<<<<<< HEAD
-            tasks.block_on(self.draw_welcome());
-=======
             InlineWaker::block_on(self.draw_welcome());
->>>>>>> 6ccf29df
         }
 
         let wasi_process = env.process.clone();
@@ -267,11 +248,7 @@
         // Build the config
         // Run the binary
         let store = self.runtime.new_store();
-<<<<<<< HEAD
-        let process = tasks.block_on(spawn_exec(pkg, prog, store, env, &self.runtime))?;
-=======
         let process = InlineWaker::block_on(spawn_exec(pkg, prog, store, env, &self.runtime))?;
->>>>>>> 6ccf29df
 
         // Return the process
         Ok((process, wasi_process))
@@ -312,15 +289,6 @@
     /// Test that [`Console`] correctly runs a command with arguments and
     /// specified env vars, and that the TTY correctly handles stdout output.
     #[test]
-<<<<<<< HEAD
-    fn test_console_dash_tty_with_args_and_env() {
-        let tokio_rt = tokio::runtime::Runtime::new().unwrap();
-
-        let tm = TokioTaskManager::new(tokio_rt.handle().clone());
-        let mut rt = PluggableRuntime::new(Arc::new(tm));
-        rt.set_engine(Some(wasmer::Engine::default()));
-        rt.set_package_loader(BuiltinPackageLoader::from_env().unwrap());
-=======
     #[cfg_attr(not(feature = "host-reqwest"), ignore = "Requires a HTTP client")]
     fn test_console_dash_tty_with_args_and_env() {
         let tokio_rt = tokio::runtime::Runtime::new().unwrap();
@@ -330,7 +298,6 @@
         let mut rt = PluggableRuntime::new(Arc::new(tm));
         rt.set_engine(Some(wasmer::Engine::default()))
             .set_package_loader(BuiltinPackageLoader::from_env().unwrap());
->>>>>>> 6ccf29df
 
         let env: HashMap<String, String> = [("MYENV1".to_string(), "VAL1".to_string())]
             .into_iter()
