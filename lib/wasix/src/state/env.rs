--- conflicted
+++ resolved
@@ -700,40 +700,23 @@
                 if let Err(err) = handler.call(ctx, signal as i32) {
                     match err.downcast::<WasiError>() {
                         Ok(wasi_err) => {
-<<<<<<< HEAD
-                            warn!(
-                                "wasi[{}]::signal handler wasi error (sig={:?}) - {}",
-                                ctx.data().pid(),
-                                signal,
-                                wasi_err
-=======
                             tracing::warn!(
                                 pid=%ctx.data().pid(),
                                 wasi_err=&wasi_err as &dyn std::error::Error,
                                 "signal handler wasi error",
->>>>>>> 54b8253d
                             );
                             return Err(wasi_err);
                         }
                         Err(runtime_err) => {
-<<<<<<< HEAD
                             // anything other than a kill command should report
                             // the error, killed things may not gracefully close properly
                             if signal != Signal::Sigkill {
-                                warn!(
-                                    "wasi[{}]::signal handler runtime error (sig={:?}) - {}",
-                                    ctx.data().pid(),
-                                    signal,
-                                    runtime_err
+                                tracing::warn!(
+                                    pid=%ctx.data().pid(),
+                                    runtime_err=&runtime_err as &dyn std::error::Error,
+                                    "signal handler runtime error",
                                 );
                             }
-=======
-                            tracing::warn!(
-                                pid=%ctx.data().pid(),
-                                runtime_err=&runtime_err as &dyn std::error::Error,
-                                "signal handler runtime error",
-                            );
->>>>>>> 54b8253d
                             return Err(WasiError::Exit(Errno::Intr.into()));
                         }
                     }
