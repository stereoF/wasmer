--- conflicted
+++ resolved
@@ -7,12 +7,7 @@
 };
 use wasmer_runtime_core::types::Value;
 
-<<<<<<< HEAD
-use wasmer_emscripten::{is_emscripten_module, run_emscripten_instance};
-use wasmer_golang::{is_golang_module, run_golang_instance};
-=======
 use wasmer_emscripten::run_emscripten_instance;
->>>>>>> 6478500b
 
 pub struct ResultObject {
     /// A webassembly::Module object representing the compiled WebAssembly module.
@@ -26,11 +21,7 @@
 #[derive(PartialEq)]
 pub enum InstanceABI {
     Emscripten,
-<<<<<<< HEAD
-    Go,
-=======
     WASI,
->>>>>>> 6478500b
     None,
 }
 
@@ -106,16 +97,6 @@
     path: &str,
     args: Vec<&str>,
 ) -> CallResult<()> {
-<<<<<<< HEAD
-    if is_emscripten_module(&module) {
-        run_emscripten_instance(module, instance, path, args)?;
-    } else if is_golang_module(&module) {
-        run_golang_instance(module, instance, path, args)?;
-    } else {
-        instance.call("main", &[])?;
-    };
-
-=======
     match abi {
         InstanceABI::Emscripten => {
             run_emscripten_instance(module, instance, path, args)?;
@@ -131,6 +112,5 @@
             instance.call("main", &args)?;
         }
     }
->>>>>>> 6478500b
     Ok(())
 }